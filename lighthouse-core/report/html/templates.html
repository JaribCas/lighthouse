--- conflicted
+++ resolved
@@ -427,10 +427,6 @@
       <div class="after"></div>
     </div>
   </div>
-<<<<<<< HEAD
-=======
-
->>>>>>> ca650db2
 
   <div class="lh-header-container">
     <div class="lh-header">
@@ -628,7 +624,7 @@
       align-items: center;
       flex-direction: column;
       text-decoration: none;
-      
+
       --circle-border-width: 8;
       --transition-length: 1s;
 
