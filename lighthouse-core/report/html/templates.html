<!--
@license
Copyright 2018 Google Inc. All Rights Reserved.

Licensed under the Apache License, Version 2.0 (the "License");
you may not use this file except in compliance with the License.
You may obtain a copy of the License at

http://www.apache.org/licenses/LICENSE-2.0

Unless required by applicable law or agreed to in writing, software
distributed under the License is distributed on an "AS-IS" BASIS,
WITHOUT WARRANTIES OR CONDITIONS OF ANY KIND, either express or implied.
See the License for the specific language governing permissions and
limitations under the License.
-->

<!-- Lighthouse run warnings -->
<template id="tmpl-lh-warnings--toplevel">
  <div class="lh-warnings lh-warnings--toplevel">
    <strong class="lh-warnings__msg"></strong>
    <ul></ul>
  </div>
</template>

<!-- Lighthouse score scale -->
<template id="tmpl-lh-scorescale">
  <div class="lh-scorescale">
    <span class="lh-scorescale-label"></span>
    <span class="lh-scorescale-range lh-scorescale-range--pass">90-100</span>
    <span class="lh-scorescale-range lh-scorescale-range--average">50-89</span>
    <span class="lh-scorescale-range lh-scorescale-range--fail">0-49</span>
  </div>
</template>

<!-- Toggle arrow chevron -->
<template id="tmpl-lh-chevron">
  <svg class="lh-chevron" title="See audits" xmlns="http://www.w3.org/2000/svg"  viewbox="0 0 100 100">
    <g class="lh-chevron__lines">
      <path class="lh-chevron__line lh-chevron__line-left" d="M10 50h40" stroke="#707173"></path>
      <path class="lh-chevron__line lh-chevron__line-right" d="M90 50H50" stroke="#707173"></path>
    </g>
  </svg>
</template>

<!-- Lighthouse category header -->
<template id="tmpl-lh-category-header">
  <div class="lh-category-header">
    <div class="lh-score__gauge"></div>
    <span class="lh-category-header__title"></span>
    <div class="lh-category-header__description"></div>
  </div>
</template>

<!-- Lighthouse clump -->
<template id="tmpl-lh-clump">
  <!-- TODO: group classes shouldn't be reused for clumps. -->
  <details class="lh-clump lh-audit-group">
    <summary>
      <div class="lh-audit-group__summary">
        <div class="lh-audit-group__header"></div>
        <div class="lh-audit-group__itemcount"></div>
        <div class=""></div>
      </div>
    </summary>
  </details>
</template>

<!-- Lighthouse audit -->
<template id="tmpl-lh-audit">
  <div class="lh-audit">
    <details class="lh-expandable-details">
      <summary>
        <div class="lh-audit__header lh-expandable-details__summary">
          <span class="lh-audit__index"></span>
          <span class="lh-audit__title"></span>
          <span class="lh-audit__display-text"></span>
          <div class="lh-audit__score-icon"></div>
          <div class="lh-chevron-container"></div>
        </div>
      </summary>
      <div class="lh-audit__description"></div>
    </details>
  </div>
</template>

<!-- Lighthouse perf metric -->
<template id="tmpl-lh-metric">
  <div class="lh-metric">
    <div class="lh-metric__innerwrap tooltip-boundary">
      <span class="lh-metric__title"></span>
      <div class="lh-metric__value"></div>
      <div class="lh-metric__description tooltip"></div>
    </div>
  </div>
</template>

<!-- Lighthouse perf opportunity -->
<template id="tmpl-lh-opportunity">
  <div class="lh-audit lh-audit--load-opportunity">
    <details class="lh-expandable-details">
        <summary>
          <div class="lh-audit__header lh-expandable-details__summary">
            <div class="lh-load-opportunity__cols">
              <div class="lh-load-opportunity__col lh-load-opportunity__col--one">
                <span class="lh-audit__index"></span>
                <div class="lh-audit__title"></div>
              </div>
              <div class="lh-load-opportunity__col lh-load-opportunity__col--two">
                <div class="lh-load-opportunity__sparkline">
                  <div class="lh-sparkline"><div class="lh-sparkline__bar"></div></div>
                </div>
                <div class="lh-audit__display-text"></div>
                <div class="lh-chevron-container" title="See resources"></div>
              </div>
            </div>
          </div>
        </summary>
      <div class="lh-audit__description"></div>
    </details>
  </div>
</template>


<!-- Lighthouse perf opportunity header -->
<template id="tmpl-lh-opportunity-header">
  <div class="lh-load-opportunity__header lh-load-opportunity__cols">
    <div class="lh-load-opportunity__col lh-load-opportunity__col--one"></div>
    <div class="lh-load-opportunity__col lh-load-opportunity__col--two"></div>
  </div>
</template>


<!-- Lighthouse score container -->
<template id="tmpl-lh-scores-wrapper">
  <style>
    .lh-scores-wrapper__background,
    .lh-scores-wrapper__shadow {
      position: absolute;
      top: 0;
      left: 0;
      width: 100%;
      height: 100%;
      background: white;
      border-radius: 8px;
    }
    .lh-scores-wrapper__shadow {
      border-radius: 0;
      box-shadow: rgba(0, 0, 0, 0.2) 0px 3px 0px -2px
    }
    .lh-scores-container {
      padding-bottom: calc(var(--section-indent) / 2);
      position: relative;
      width: 100%;
    }
  </style>
  <div class="lh-scores-wrapper">
    <div class="lh-scores-container">
      <div class="lh-scores-wrapper__background"></div>
      <div class="lh-scores-wrapper__shadow"></div>
    </div>
  </div>
</template>


<!-- Lighthouse header -->
<template id="tmpl-lh-heading">
  <style>
    :root {
      --report-header-overlap-top: 30px;
    }
    .lh-header-bg {
      background-color: var(--header-bg-color);
      height: var(--report-header-height);
      left: 0;
      position: absolute;
      top: 0;
      width: 100%;
      will-change: transform;
      contain: strict;
    }
    .lh-lighthouse {
      position: absolute;
      bottom: -4px;
      right: 0;
      opacity: 1;
      transform-origin: bottom right;
      will-change: transform, opacity;
    }
    .lh-header {
      width: 100%;
      height: var(--report-header-height);
      max-width: 100%; /* support text-overflow on url */
      position: relative;
    }
    .lh-metadata {
      flex: 1 1 0;
      padding: calc(var(--section-padding) / 2);
      padding-left: var(--section-indent);
      line-height: 20px;
      color: var(--report-header-color);
      z-index: 1;
      position: relative;
      max-width: 60%;
    }
    .lh-metadata__results {
      text-overflow: ellipsis;
      white-space: nowrap;
      overflow: hidden;
    }
    .lh-metadata__url {
      color: currentColor;
    }
    .lh-scores-wrapper {
      margin-top: -30px;
    }
    .lh-scores-wrapper__shadow {
      opacity: 0;
    }
    .lh-scores-wrapper__background,
    .lh-scores-wrapper__shadow {
      box-shadow: 0 1px 3px 1px rgba(0, 0, 0, 0.1);
      border-radius: 8px;
      will-change: opacity, transform;
      transform-origin: top;
    }

    .lh-product-info, .lh-toolbar__metadata {
      align-items: center;
      white-space: nowrap;
      color: #5F6369;
      display: flex;
      font-size: calc(var(--body-font-size) * 0.9);
      margin-left: var(--section-indent);
      opacity: 0;
      transform: translateY(-50%);
      will-change: opacity;
    }
    .lh-product-info__icon {
      height: 20px;
      margin-right: var(--default-padding);
    }
    .lh-toolbar {
      height: 50px;
      position: absolute;
      top: 25px;
      will-change: transform;
      display: flex;
      width: calc(100% - 70px);  /* give room for export */
    }
    .lh-toolbar__metadata {
      overflow: hidden;
      text-overflow: ellipsis;
      width: 100%;
    }
    .lh-toolbar__url {
      color: currentColor;
      display: block;
      white-space: nowrap;
      margin-right: 2px;
    }
    .lh-export {
      position: absolute;
      right: var(--section-indent);
      transform: translateY(0);
      top: calc(var(--section-padding) / 2);
      will-change: transform;
      z-index: 2;
    }
    .lh-export__button {
      background-color: #fff;
      border: 1px solid #dadada;
      border-radius: 2px;
      cursor: pointer;
      outline: none;
      height: 32px;
      width: 48px;
      background-repeat: no-repeat;
      background-size: 20px;
      background-position: 50% 50%;
      will-change: transform;
    }
    .lh-export__button:focus,
    .lh-export__button.active {
      box-shadow: 1px 1px 3px #ccc;
    }
    .lh-export__button.active + .lh-export__dropdown {
      opacity: 1;
      clip: rect(0, 164px, 200px, 0);
    }
    .lh-export__dropdown {
      position: absolute;
      background-color: #fff;
      border: 1px solid var(--report-border-color);
      border-radius: 3px;
      padding: calc(var(--default-padding) / 2) 0;
      cursor: pointer;
      top: 36px;
      right: 0;
      box-shadow: 1px 1px 3px #ccc;
      min-width: 125px;
      clip: rect(0, 164px, 0, 0);
      opacity: 0;
      transition: all 200ms cubic-bezier(0,0,0.2,1);
    }
    .lh-export__dropdown a {
      display: block;
      color: currentColor;
      text-decoration: none;
      white-space: nowrap;
      padding: 0 12px;
      line-height: 2;
    }
    .lh-export__dropdown a:hover,
    .lh-export__dropdown a:focus {
      background-color: #efefef;
      outline: none;
    }
    .lh-export__dropdown .report-icon {
      cursor: pointer;
      background-repeat: no-repeat;
      background-position: 8px 50%;
      background-size: 18px;
      background-color: transparent;
      text-indent: 18px;
    }
    /* copy icon needs slight adjustments to look great */
    .lh-export__dropdown .report-icon--copy {
      background-size: 16px;
      background-position: 9px 50%;
    }
    /* save-as-gist option hidden in report */
    .lh-export__dropdown .lh-export--gist {
      display: none;
    }
    .lh-config {
      color: var(--secondary-text-color);
    }
    .lh-config__timestamp {
      font-size: var(--caption-font-size);
      display: block;
    }
    a.lh-config__emulation {
      color: inherit;
      text-decoration: none;
    }
    @media screen and (max-width: 964px) {
      .lh-export__dropdown {
        right: 0;
        left: initial;
      }
    }
    @media print {
      .lh-header {
        position: static;
        margin-left: 0;
      }
    }
/*
    TODO: Enable animating the clouds
    .lh-lighthouse__clouds {
      animation: panacross 30s linear infinite;
      animation-play-state: paused;
    }
    @keyframes panacross {
      0% { transform: translateX(0px); }
      77% { transform: translateX(-680px); }
      77.0001% { transform: translateX(195px); }
      100% { transform: translateX(0px); }
    } */

    .score100 .lh-header-bg {
      background-color: hsl(234, 64%, 19%);
    }
    .score100 .lh-metadata, .score100 .lh-toolbar__metadata, .score100 .lh-product-info {
      color: #fff;
    }
    .score100 .lh-config {
      color: #eee;
    }

    /* CSS Fireworks. Originally by Eddie Lin
       https://codepen.io/paulirish/pen/yEVMbP
    */
    .pyro {
      display: none;
    }
    .score100 .pyro {
      display: block;
    }
    .score100 .lh-lighthouse stop:first-child {
      stop-color: hsla(200, 12%, 95%, 0);
    }
    .score100 .lh-lighthouse stop:last-child {
      stop-color: hsla(65, 81%, 76%, 1);
    }

    .pyro > .before, .pyro > .after {
      position: absolute;
      width: 5px;
      height: 5px;
      border-radius: 2.5px;
      box-shadow: 0 0 #fff, 0 0 #fff, 0 0 #fff, 0 0 #fff, 0 0 #fff, 0 0 #fff, 0 0 #fff, 0 0 #fff, 0 0 #fff, 0 0 #fff, 0 0 #fff, 0 0 #fff, 0 0 #fff, 0 0 #fff, 0 0 #fff, 0 0 #fff, 0 0 #fff, 0 0 #fff, 0 0 #fff, 0 0 #fff, 0 0 #fff, 0 0 #fff, 0 0 #fff, 0 0 #fff, 0 0 #fff, 0 0 #fff, 0 0 #fff, 0 0 #fff, 0 0 #fff, 0 0 #fff, 0 0 #fff, 0 0 #fff, 0 0 #fff, 0 0 #fff, 0 0 #fff, 0 0 #fff, 0 0 #fff, 0 0 #fff, 0 0 #fff, 0 0 #fff, 0 0 #fff, 0 0 #fff, 0 0 #fff, 0 0 #fff, 0 0 #fff, 0 0 #fff, 0 0 #fff, 0 0 #fff, 0 0 #fff, 0 0 #fff, 0 0 #fff;
      animation: 1s bang ease-out infinite backwards,  1s gravity ease-in infinite backwards,  5s position linear infinite backwards;
      animation-delay: 1s, 1s, 1s;
    }

    .pyro > .after {
      animation-delay: 2.25s, 2.25s, 2.25s;
      animation-duration: 1.25s, 1.25s, 6.25s;
    }
    .fireworks-paused .pyro > div {
      animation-play-state: paused;
    }

    @keyframes bang {
      to {
        box-shadow: -70px -115.67px #47ebbc, -28px -99.67px #eb47a4, 58px -31.67px #7eeb47, 13px -141.67px #eb47c5, -19px 6.33px #7347eb, -2px -74.67px #ebd247, 24px -151.67px #eb47e0, 57px -138.67px #b4eb47, -51px -104.67px #479eeb, 62px 8.33px #ebcf47, -93px 0.33px #d547eb, -16px -118.67px #47bfeb, 53px -84.67px #47eb83, 66px -57.67px #eb47bf, -93px -65.67px #91eb47, 30px -13.67px #86eb47, -2px -59.67px #83eb47, -44px 1.33px #eb47eb, 61px -58.67px #47eb73, 5px -22.67px #47e8eb, -66px -28.67px #ebe247, 42px -123.67px #eb5547, -75px 26.33px #7beb47, 15px -52.67px #a147eb, 36px -51.67px #eb8347, -38px -12.67px #eb5547, -46px -59.67px #47eb81, 78px -114.67px #eb47ba, 15px -156.67px #eb47bf, -36px 1.33px #eb4783, -72px -86.67px #eba147, 31px -46.67px #ebe247, -68px 29.33px #47e2eb, -55px 19.33px #ebe047, -56px 27.33px #4776eb, -13px -91.67px #eb5547, -47px -138.67px #47ebc7, -18px -96.67px #eb47ac, 11px -88.67px #4783eb, -67px -28.67px #47baeb, 53px 10.33px #ba47eb, 11px 19.33px #5247eb, -5px -11.67px #eb4791, -68px -4.67px #47eba7, 95px -37.67px #eb478b, -67px -162.67px #eb5d47, -54px -120.67px #eb6847, 49px -12.67px #ebe047, 88px 8.33px #47ebda, 97px 33.33px #eb8147, 6px -71.67px #ebbc47;
      }
    }
    @keyframes gravity {
      to {
        transform: translateY(80px);
        opacity: 0;
      }
    }
    @keyframes position {
      0%, 19.9% {
        margin-top: 4%;
        margin-left: 47%;
      }
      20%, 39.9% {
        margin-top: 7%;
        margin-left: 30%;
      }
      40%, 59.9% {
        margin-top: 6%;
        margin-left: 70%;
      }
      60%, 79.9% {
        margin-top: 3%;
        margin-left: 20%;
      }
      80%, 99.9% {
        margin-top: 3%;
        margin-left: 80%;
      }
    }
  </style>
  <div class="lh-header-bg">
    <div class="pyro">
      <div class="before"></div>
      <div class="after"></div>
    </div>
  </div>

  <div class="lh-header-container">
    <div class="lh-header">
      <div class="lh-lighthouse">
        <svg width="217" height="148" xmlns="http://www.w3.org/2000/svg" xmlns:xlink="http://www.w3.org/1999/xlink">
          <defs>
            <mask id="a" x="-56" y="-54" width="284" height="202" maskUnits="userSpaceOnUse">
              <path d="M-56-54h284v202H-56z" fill="#fff"></path>
            </mask>
            <linearGradient id="b" x1="-525.16" y1="560.08" x2="-524.23" y2="560.08" gradientTransform="matrix(91 0 0 -77 47797 43181)" gradientUnits="userSpaceOnUse">
              <stop offset="0" stop-color="#FFFFFF00"/>
              <stop offset="1" stop-color="#FFFFFF"/>
            </linearGradient>
          </defs>
          <g mask="url(#a)">
            <!-- lighthouse building elements -->
            <path d="M95 47h24v2H95z" fill="#ec5548"/>
            <path d="M95 59h24v7H95z" fill="#ec5548"/>
            <path d="M97.63 66h19.74l2.63 47H95z" fill="#fff"/>
            <path d="M107 38a10 10 0 0 1 10 10v1H97v-1a10 10 0 0 1 10-10zM96.77 82.23l21-10.7.63 11.87-22.31 11.87zM95 110.8L119.1 98l.9 14H95z" fill="#ec5548"/>
            <path d="M0 148a177.58 177.58 0 0 1 217 0z" fill="#e8eaed"/>
            <!-- lighthouse beam elements -->
            <path d="M98 49h18v11H98z" fill="#fbc21b"/>
            <path d="M103 49a5 5 0 0 1 5 5 5 5 0 0 1-5 5 5 5 0 0 1-5-5 5 5 0 0 1 5-5z" fill="#fef0c8"/>
            <path d="M7 16l91 33.18v10L7 93z" fill="url(#b)"/>
          </g>
          <g mask="url(#a)" class="lh-lighthouse__clouds">
            <path d="M60 .19A9.77 9.77 0 0 1 61.93 0a9.44 9.44 0 0 1 9.24 7.83A7.24 7.24 0 0 1 79 14.45v.73A7.37 7.37 0 0 1 76.2 21h-31a7.44 7.44 0 0 1-1.2-4.09 7.31 7.31 0 0 1 7.26-7.36 6.84 6.84 0 0 1 1.28.1v-.11A9.51 9.51 0 0 1 60 .19m79.78 22.31h-17.9a4.37 4.37 0 0 1-.63-2.25 4.2 4.2 0 0 1 4.16-4.25 4.37 4.37 0 0 1 .72.06V16a5.35 5.35 0 0 1 10.64-1h.33a4.2 4.2 0 0 1 4.15 4.25 4.29 4.29 0 0 1-1.47 3.25zM163 62h-24.15a5.1 5.1 0 0 1-.85-2.81 5.65 5.65 0 0 1 6.59-5.19v-.08a7.07 7.07 0 0 1 7.24-6.92 7.15 7.15 0 0 1 7.17 5.64h.44a5.46 5.46 0 0 1 5.6 5.32A5.19 5.19 0 0 1 163 62z" fill="#fff"/>
          </g>
        </svg>
      </div>

      <div class="lh-metadata">
        <div class="lh-metadata__results"><a href="" class="lh-metadata__url" target="_blank" rel="noopener"></a></div>
        <div class="lh-config">
          <span class="lh-config__timestamp"></span>
          <a href="#runtime-settings" class="lh-config__emulation"></a>
        </div>
      </div>
    </div>

    <div class="lh-scores-wrapper-placeholder"></div>

    <div class="lh-toolbar">
      <div class="lh-product-info">
        <img src="data:image/png;base64,iVBORw0KGgoAAAANSUhEUgAAACAAAAAgCAIAAAD8GO2jAAADjklEQVR4AWI08P/HQEvAQrxSQKvlECfLFYXx75xCY2qmh89GbNvOMjb3v9jOOlxnFWxj206ebQ3b7q6q+z1rNagu8/zvPSZACAABpeUAA0miMgU7SA7JjCraFGwZwECOwvL75dWjsKgWBKtx0jvWo+vkBAFbACCkByMP6nMn48+AVgXB2fzSCwsv22/lMGlUhmJ0AE7BH8dyUUDbUEgN6RzJRSeaPxhdRYR0Inel+7Hd5lBiFpkMAxACc0394//9C4voFHDiAAGLpuOXebdfdHfctgwJKaZRLRKy6ItrSis6RBnVBgGtbHyKTEmJHQoEXoBCE5BCrDeA2ogMUIGDAKEBDEhUqwgMqBYDjW4DQzmuffVdqff42/ZQYYqVcMXGZsMPyCsH3lyJSetxvEaxAQXdjR1HjfwCdIS7lo2DZke26Qe+MXO12OWkGT0O6oE7vMGkMnkYw4aN1KQgMKExhXqswfiov4+a7MQ11XPnbr/5qpKlgACAAQj94Lu271bN9DUecQasIZlNzG72llRAAKJiAi+/BSHrSFjRvQhg3DEKEqJh08tsmLTx597+f6enr4cc2Zpk57pihfX24dW7RHcOLLUbJYhJSl0ErQCI9BVXH/XrO97QasuvQQSiECa0BrQCIIJp6X9T/r8QG6L71WYSqCoIIGo2BZDUBnS/D9EA9Nun1iYvbM0MFExIDQRoKFatc1Z6zrm5uWeObJotq0BGV9FuQBWq5a4Fw3PPz848rZHstZSuA5FWAFSMP2nOppOOGpl6qh9PCSg0IFyHKjSQyDNQHTru2t75NOEe0fsf246oAmFkI6vCdnWvbQFQFCKx8vCswV8TrDLiDLgH4Nr7RAtNsrC9d8sfk7b8ls4igdNy8CQKAISlsB0FjZfd3Lfp155tf8fKI4BxZZIj/oTdVEAIAcJFOCmzauHG71I7/rdreUAgAqpDP05fDARCAQQARwEIBQSVxq0FyaLvZZtevpHa8WHw8cft6cpxlq8eAJtIhnSbWDf951yx3y13OqUuu5qyGgkxCgGFh9cDihDGbTa6BqvT1lWmrav3bmt2ZMJ4mU6TGgIC4DBzcv/JqAau1WhzSt3x9Ixk/4Jk/8J4ZrrViFMA4W6A7+WK8xcVjvyrOmVD0FbAXokcT48r+xVqLKvuJYbmpNadnlp3mpufJHOe/GXktM+r09bT8kEdq9BRYAbGSgzP7ll82U71Mc+ZFooXgwAAAABJRU5ErkJggg==" alt="" class="lh-product-info__icon" />
        <span class="lh-product-info__name">Lighthouse</span>&nbsp;
        <span class="lh-product-info__version"></span>
      </div>

      <div class="lh-toolbar__metadata">
        <a href="" class="lh-toolbar__url" target="_blank" rel="noopener"></a>
        <span class="lh-toggle-arrow" title="See report's runtime settings"></span>
      </div>
    </div>

    <div class="lh-export">
      <button class="report-icon report-icon--share lh-export__button" title="Export report"></button>
      <div class="lh-export__dropdown">
        <!-- TODO(i18n): localize export dropdown -->
        <a href="#" class="report-icon report-icon--print" data-action="print-summary">Print Summary</a>
        <a href="#" class="report-icon report-icon--print" data-action="print-expanded">Print Expanded</a>
        <a href="#" class="report-icon report-icon--copy" data-action="copy">Copy JSON</a>
        <a href="#" class="report-icon report-icon--download" data-action="save-html">Save as HTML</a>
        <a href="#" class="report-icon report-icon--download" data-action="save-json">Save as JSON</a>
        <a href="#" class="report-icon report-icon--open lh-export--viewer" data-action="open-viewer">Open in Viewer</a>
        <a href="#" class="report-icon report-icon--open lh-export--gist" data-action="save-gist">Save as Gist</a>
      </div>
    </div>
</template>


<!-- Lighthouse footer -->
<template id="tmpl-lh-footer">
  <style>
    .lh-footer {
      background-color: var(--header-bg-color);
      border-top: 1px solid var(--report-secondary-border-color);
      padding: var(--section-indent) calc(var(--default-padding) * 2);
    }
    .lh-footer .lh-generated {
      text-align: center;
      border-top: 1px solid var(--report-border-color);
      padding-top: var(--default-padding);
    }
    .lh-env {
      padding: var(--default-padding) 0;
    }
    .lh-env__items {
      padding-left: 16px;
    }
    span.lh-env__name {
      font-weight: bold;
      color: var(--secondary-text-color);
    }
    span.lh-env__description {
      font-family: var(--monospace-font-family);
      font-size: var(--caption-font-size);
      padding-left: 5px;
    }
  </style>
  <footer class="lh-footer">
    <!-- TODO(i18n): localize runtime settings -->
    <div class="lh-env">
      <div class="lh-env__title">Runtime settings</div>
      <ul class="lh-env__items">
        <template id="tmpl-lh-env__items">
          <li class="lh-env__item">
            <span class="lh-env__name"></span>
            <span class="lh-env__description"></span>
          </li>
        </template>
      </ul>
    </div>

    <div class="lh-generated">
      Generated by <b>Lighthouse</b> <span class="lh-footer__version"></span> |
      <a href="https://github.com/GoogleChrome/Lighthouse/issues" target="_blank" rel="noopener">File an issue</a>
    </div>
  </footer>
</template>

<!-- Lighthouse score gauge -->
<template id="tmpl-lh-gauge">
  <style>
    .lh-gauge__wrapper {
      --circle-size-half: calc(var(--circle-size) / 2);
      --circle-background: hsl(216, 12%, 92%);
      --circle-border-width: 9;
      --inset-size: calc(var(--circle-size) - 2 * var(--circle-border-width));
      --transition-length: 1s;
    }

    .lh-gauge__wrapper--pass,
    .lh-gauge__wrapper--pass .lh-gauge {
      --circle-color: var(--pass-color);
      color: var(--circle-color);
    }

    .lh-gauge__wrapper--average,
    .lh-gauge__wrapper--average .lh-gauge {
      --circle-color: var(--average-color);
      color: var(--circle-color);
    }

    .lh-gauge__wrapper--fail,
    .lh-gauge__wrapper--fail .lh-gauge {
      --circle-color: var(--fail-color);
      color: var(--circle-color);
    }

    .lh-gauge {
        max-width: 360px;
        max-height: 360px;
        stroke-linecap: round;
        width: var(--circle-size);
        height: var(--circle-size);
    }

    .lh-gauge-base {
        fill: none;
        stroke: var(--circle-background);
        stroke-width: var(--circle-border-width);
    }
    .lh-gauge-arc {
        fill: none;
        stroke: var(--circle-color);
        stroke-width: var(--circle-border-width);
        animation: load-gauge var(--transition-length) ease forwards;
        animation-delay: 250ms;
    }

    @keyframes load-gauge {
      from { stroke-dasharray: 0 329; }
    }

    .lh-gauge__percentage {
      --spacer: calc((var(--circle-size) - var(--inset-size)) / 2);
      width: 100%;
      height: var(--inset-size);
      position: absolute;
      border-radius: inherit;
      font-size: var(--header-font-size);
      line-height: var(--header-font-size);
      text-align: center;
      top: calc(var(--circle-size) / 3);
    }

    .lh-gauge__wrapper {
      display: inline-flex;
      align-items: center;
      flex-direction: column;
      text-decoration: none;
      flex: 1;
      min-width: auto;
      position: relative;

      /* Contain the layout style paint & layers during animation*/
      contain: content;
      will-change: opacity; /* Only using for layer promotion */
    }

    .lh-gauge__label {
      font-size: var(--body-font-size);
      line-height: var(--body-line-height);
      margin-top: calc(0.5 * var(--body-line-height));
      text-align: center;
      color: black;
    }

  </style>
  <a href="#" class="lh-gauge__wrapper">
    <svg viewBox="0 0 120 120" class="lh-gauge" fill="none" stroke-width="2">
      <circle class="lh-gauge-base" r="53" cx="60" cy="60"></circle>
      <circle class="lh-gauge-arc" transform="rotate(-90 60 60)" stroke-dasharray="0 329" stroke-dashoffset="0" r="53" cx="60" cy="60"></circle>
    </svg>
    <div class="lh-gauge__percentage"></div>
    <div class="lh-gauge__label"></div>
  </a>
</template>


<!-- Lighthouse PWA badge gauge -->
<template id="tmpl-lh-gauge--pwa">
  <style>
    .lh-gauge--pwa__wrapper {
      display: inline-flex;
      align-items: center;
      flex-direction: column;
      text-decoration: none;
      flex: 1;
      min-width: auto;
      position: relative;
    }
    .lh-gauge--pwa {
      width: var(--circle-size);
      height: var(--circle-size);
    }
    .lh-gauge--pwa .lh-gauge--pwa__component {
      display: none;
    }
    .lh-gauge--pwa__wrapper:not(.lh-badged--all) .lh-gauge--pwa__logo > path {
      /* Gray logo unless everything is passing. */
      fill: #B0B0B0;
    }

    /* No passing groups. */
    .lh-gauge--pwa__wrapper:not([class*='lh-badged--']) .lh-gauge--pwa__na-line {
      display: inline;
    }
    /* Just optimized. Same n/a line as no passing groups. */
    .lh-gauge--pwa__wrapper.lh-badged--pwa-optimized .lh-gauge--pwa__na-line {
      display: inline;
    }

    /* Just fast and reliable. */
    .lh-gauge--pwa__wrapper.lh-badged--pwa-fast-reliable:not(.lh-badged--pwa-installable) .lh-gauge--pwa__fast-reliable-badge {
      display: inline;
    }

    /* Just installable. */
    .lh-gauge--pwa__wrapper.lh-badged--pwa-installable:not(.lh-badged--pwa-fast-reliable) .lh-gauge--pwa__installable-badge {
      display: inline;
    }

    /* Fast and reliable and installable. */
    .lh-gauge--pwa__wrapper.lh-badged--pwa-fast-reliable.lh-badged--pwa-installable .lh-gauge--pwa__fast-reliable-installable-badges {
      display: inline;
    }

    /* All passing groups. */
    .lh-gauge--pwa__wrapper.lh-badged--all .lh-gauge--pwa__check-circle {
      display: inline;
    }

    .lh-gauge__label {
      font-size: var(--body-font-size);
      line-height: var(--body-line-height);
      margin-top: calc(0.5 * var(--body-line-height));
      text-align: center;
      color: black;
    }
  </style>

  <a href="#" class="lh-gauge--pwa__wrapper">
    <svg xmlns="http://www.w3.org/2000/svg" viewBox="0 0 60 60" class="lh-gauge--pwa">
      <defs>
        <linearGradient id="lh-gauge--pwa__bg-disk__gradient" x1="50%" y1="2.15%" x2="50%" y2="97.645%">
          <stop stop-color="#F1F3F4" offset="0%"></stop>
          <stop stop-color="#DEE6EA" offset="100%"></stop>
        </linearGradient>
        <linearGradient id="lh-gauge--pwa__check-circle__gradient" x1="50%" y1="0%" x2="50%" y2="100%">
          <stop stop-color="#00C852" offset="0%"></stop>
          <stop stop-color="#009688" offset="100%"></stop>
        </linearGradient>
        <linearGradient id="lh-gauge--pwa__installable__shadow-gradient" x1="76.056%" x2="24.111%" y1="82.995%" y2="24.735%">
          <stop stop-color="#A5D6A7" offset="0%"></stop>
          <stop stop-color="#80CBC4" offset="100%"></stop>
        </linearGradient>
        <linearGradient id="lh-gauge--pwa__fast-reliable__shadow-gradient" x1="76.056%" y1="82.995%" x2="25.678%" y2="26.493%">
          <stop stop-color="#64B5F6" offset="0%"></stop>
          <stop stop-color="#2979FF" offset="100%"></stop>
        </linearGradient>

        <g id="lh-gauge--pwa__fast-reliable-badge">
          <circle fill="#FFFFFF" cx="10" cy="10" r="10"></circle>
          <path fill="#304FFE" d="M10 3.58l5.25 2.34v3.5c0 3.23-2.24 6.26-5.25 7-3.01-.74-5.25-3.77-5.25-7v-3.5L10 3.58zm-.47 10.74l2.76-4.83.03-.07c.04-.08 0-.24-.22-.24h-1.64l.47-3.26h-.47l-2.7 4.77c-.02.01.05-.1-.04.05-.09.16-.1.31.18.31h1.63l-.47 3.27h.47z"/>
        </g>
        <g id="lh-gauge--pwa__installable-badge">
          <circle fill="#FFFFFF" cx="10" cy="10" r="10"></circle>
          <path fill="#009688" d="M10 4.167A5.835 5.835 0 0 0 4.167 10 5.835 5.835 0 0 0 10 15.833 5.835 5.835 0 0 0 15.833 10 5.835 5.835 0 0 0 10 4.167zm2.917 6.416h-2.334v2.334H9.417v-2.334H7.083V9.417h2.334V7.083h1.166v2.334h2.334v1.166z"/>
        </g>
      </defs>

      <g stroke="none" fill-rule="nonzero">
        <!-- Background and PWA logo (color by default) -->
        <circle fill="url(#lh-gauge--pwa__bg-disk__gradient)" cx="30" cy="30" r="30"></circle>
        <g class="lh-gauge--pwa__logo">
          <path fill="#3D3D3D" d="M35.66 19.39l.7-1.75h2L37.4 15 38.6 12l3.4 9h-2.51l-.58-1.61z"/>
          <path fill="#304FFE" d="M33.52 21l3.65-9h-2.42l-2.5 5.82L30.5 12h-1.86l-1.9 5.82-1.35-2.65-1.21 3.72L25.4 21h2.38l1.72-5.2 1.64 5.2z"/>
          <path fill="#3D3D3D" fill-rule="nonzero" d="M20.3 17.91h1.48c.45 0 .85-.05 1.2-.15l.39-1.18 1.07-3.3a2.64 2.64 0 0 0-.28-.37c-.55-.6-1.36-.91-2.42-.91H18v9h2.3V17.9zm1.96-3.84c.22.22.33.5.33.87 0 .36-.1.65-.29.87-.2.23-.59.35-1.15.35h-.86v-2.41h.87c.52 0 .89.1 1.1.32z"/>
        </g>

        <!-- No badges. -->
        <rect class="lh-gauge--pwa__component lh-gauge--pwa__na-line" fill="#FFFFFF" x="20" y="32" width="20" height="4" rx="2"></rect>

        <!-- Just fast and reliable. -->
        <g class="lh-gauge--pwa__component lh-gauge--pwa__fast-reliable-badge" transform="translate(20, 29)">
          <path fill="url(#lh-gauge--pwa__fast-reliable__shadow-gradient)" d="M33.63 19.49A30 30 0 0 1 16.2 30.36L3 17.14 17.14 3l16.49 16.49z"/>
          <use xlink:href="#lh-gauge--pwa__fast-reliable-badge" />
        </g>

        <!-- Just installable. -->
        <g class="lh-gauge--pwa__component lh-gauge--pwa__installable-badge" transform="translate(20, 29)">
          <path fill="url(#lh-gauge--pwa__installable__shadow-gradient)" d="M33.629 19.487c-4.272 5.453-10.391 9.39-17.415 10.869L3 17.142 17.142 3 33.63 19.487z"/>
          <use xlink:href="#lh-gauge--pwa__installable-badge" />
        </g>

        <!-- Fast and reliable and installable. -->
        <g class="lh-gauge--pwa__component lh-gauge--pwa__fast-reliable-installable-badges">
          <g transform="translate(8, 29)"> <!-- fast and reliable -->
            <path fill="url(#lh-gauge--pwa__fast-reliable__shadow-gradient)" d="M16.321 30.463L3 17.143 17.142 3l22.365 22.365A29.864 29.864 0 0 1 22 31c-1.942 0-3.84-.184-5.679-.537z"/>
            <use xlink:href="#lh-gauge--pwa__fast-reliable-badge" />
          </g>
          <g transform="translate(32, 29)"> <!-- installable -->
            <path fill="url(#lh-gauge--pwa__installable__shadow-gradient)" d="M25.982 11.84a30.107 30.107 0 0 1-13.08 15.203L3 17.143 17.142 3l8.84 8.84z"/>
            <use xlink:href="#lh-gauge--pwa__installable-badge" />
          </g>
        </g>

        <!-- Full PWA. -->
        <g class="lh-gauge--pwa__component lh-gauge--pwa__check-circle" transform="translate(18, 28)">
          <circle fill="#FFFFFF" cx="12" cy="12" r="12"></circle>
          <path fill="url(#lh-gauge--pwa__check-circle__gradient)" d="M12 2a10 10 0 1 0 0 20 10 10 0 0 0 0-20zm-2 15l-5-5 1.41-1.41L10 14.17l7.59-7.59L19 8l-9 9z"></path>
        </g>
      </g>
    </svg>

    <div class="lh-gauge__label"></div>
  </a>
</template>

<!-- Lighthouse crtiical request chains component -->
<template id="tmpl-lh-crc">
  <div class="lh-crc-container">
    <style>
      .lh-crc .tree-marker {
        width: 12px;
        height: 26px;
        display: block;
        float: left;
        background-position: top left;
      }
      .lh-crc .horiz-down {
        background: url('data:image/svg+xml;utf8,<svg width="16" height="26" viewBox="0 0 16 26" xmlns="http://www.w3.org/2000/svg"><g fill="%23D8D8D8" fill-rule="evenodd"><path d="M16 12v2H-2v-2z"/><path d="M9 12v14H7V12z"/></g></svg>');
      }
      .lh-crc .right {
        background: url('data:image/svg+xml;utf8,<svg width="16" height="26" viewBox="0 0 16 26" xmlns="http://www.w3.org/2000/svg"><path d="M16 12v2H0v-2z" fill="%23D8D8D8" fill-rule="evenodd"/></svg>');
      }
      .lh-crc .up-right {
        background: url('data:image/svg+xml;utf8,<svg width="16" height="26" viewBox="0 0 16 26" xmlns="http://www.w3.org/2000/svg"><path d="M7 0h2v14H7zm2 12h7v2H9z" fill="%23D8D8D8" fill-rule="evenodd"/></svg>');
      }
      .lh-crc .vert-right {
        background: url('data:image/svg+xml;utf8,<svg width="16" height="26" viewBox="0 0 16 26" xmlns="http://www.w3.org/2000/svg"><path d="M7 0h2v27H7zm2 12h7v2H9z" fill="%23D8D8D8" fill-rule="evenodd"/></svg>');
      }
      .lh-crc .vert {
        background: url('data:image/svg+xml;utf8,<svg width="16" height="26" viewBox="0 0 16 26" xmlns="http://www.w3.org/2000/svg"><path d="M7 0h2v26H7z" fill="%23D8D8D8" fill-rule="evenodd"/></svg>');
      }
      .lh-crc .crc-tree {
        font-size: 14px;
        width: 100%;
        overflow-x: auto;
      }
      .lh-crc .crc-node {
        height: 26px;
        line-height: 26px;
        white-space: nowrap;
      }
      .lh-crc .crc-node__tree-value {
        margin-left: 10px;
      }
      .lh-crc .crc-node__chain-duration {
        font-weight: 700;
      }
      .lh-crc .crc-node__tree-hostname {
        color: #595959;
      }
      .lh-crc .crc-initial-nav {
        color: #595959;
        font-style: italic;
      }
      .lh-crc__summary-value {
        margin-bottom: 10px;
      }
    </style>
    <div>
      <div class="lh-crc__summary-value">
        <span class="lh-crc__longest_duration_label"></span> <b class="lh-crc__longest_duration"></b>
      </div>
    </div>
    <div class="lh-crc">
      <div class="crc-initial-nav"></div>
      <!-- stamp for each chain -->
      <template id="tmpl-lh-crc__chains">
        <div class="crc-node">
          <span class="crc-node__tree-marker">

          </span>
          <span class="crc-node__tree-value">
            <span class="crc-node__tree-file"><!-- fill me: node.request.url.file --></span>
            <span class="crc-node__tree-hostname">(<!-- fill me: node.request.url.host -->)</span>

          </span>
        </div>
      </template>
    </div>
  </div>
</template>

<<<<<<< HEAD
<template id="tmpl-lh-3p-filter">
  <style>
    .lh-3p-filter {
      background: var(--lh-table-higlight-bg);
      color: var(--medium-75-gray);
      float: right;
      padding: 6px;
    }
    .lh-3p-filter-label, .lh-3p-filter-input {
      cursor: pointer;
      vertical-align: middle;
    }
  </style>
  <div class="lh-3p-filter">
    <label class="lh-3p-filter-label">
      <input type="checkbox" class="lh-3p-filter-input" checked />
      <span class="lh-3p-ui-string">Show 3rd party resources</span> (<span class="lh-3p-filter-count"></span>)
    </label>
  </div>
</template>
=======

<!-- Lighthouse snippet component -->
<template id="tmpl-lh-snippet">
    <div class="lh-snippet">
      <style>
          :root {
            --snippet-highlight-light: #fbf1f2;
            --snippet-highlight-dark: #ffd6d8;
          }
          
         .lh-snippet__header {
          position: relative;
          overflow: hidden;
          padding: 10px;
          border-bottom: none;
          color: var(--subheader-color);
          background: var(--medium-50-gray);
          border: 1px solid var(--report-secondary-border-color);
        }
        .lh-snippet__title {
          font-weight: bold;
          float: left;
        }
        .lh-snippet__node {
          float: left;
          margin-left: 4px;
        }
        .lh-snippet__toggle-expand {
          padding: 1px 7px;
          margin-top: -1px;
          margin-right: -7px;
          float: right;
          background: transparent;
          border: none;
          cursor: pointer;
          font-size: 14px;
          color: #0c50c7;
        }

        .lh-snippet__snippet {
          overflow: auto;
          border: 1px solid var(--report-secondary-border-color);
        }
        /* Container needed so that all children grow to the width of the scroll container */
        .lh-snippet__snippet-inner {
          display: inline-block;
          min-width: 100%;
        }

        .lh-snippet:not(.lh-snippet--expanded) .lh-snippet__show-if-expanded {
          display: none;
        }
        .lh-snippet.lh-snippet--expanded .lh-snippet__show-if-collapsed {
          display: none;
        }

        .lh-snippet__line {
          background: white;
          white-space: pre;
          display: flex;
        }        
        .lh-snippet__line:not(.lh-snippet__line--message):first-child {
          padding-top: 4px;
        }
        .lh-snippet__line:not(.lh-snippet__line--message):last-child {
          padding-bottom: 4px;
        }
        .lh-snippet__line--content-highlighted {
          background: var(--snippet-highlight-dark);
        }
        .lh-snippet__line--message {
          background: var(--snippet-highlight-light);
        }
        .lh-snippet__line--message .lh-snippet__line-number {
          padding-top: 10px;
          padding-bottom: 10px;
        }
        .lh-snippet__line--message code {
          padding: 10px;
          padding-left: 5px;
          color: var(--fail-color);
          font-family: var(--text-font-family);
        }
        .lh-snippet__line--message code {
          white-space: normal;
        }
        .lh-snippet__line-icon {
          padding-top: 10px;
          display: none;
        }
        .lh-snippet__line--message .lh-snippet__line-icon {
          display: block;
        }
        .lh-snippet__line-icon:before {
          content: "";
          display: inline-block;
          vertical-align: middle;
          margin-right: 4px;
          width: var(--lh-score-icon-width);
          height: var(--lh-score-icon-width);
          background-image: var(--fail-icon-url);
        }
        .lh-snippet__line-number {
          flex-shrink: 0;
          width: 40px;
          text-align: right;
          font-family: monospace;
          padding-right: 5px;
          margin-right: 5px;
          color: var(--medium-75-gray);
          user-select: none;
        }
      </style>
      <template id="tmpl-lh-snippet__header">
        <div class="lh-snippet__header">
          <div class="lh-snippet__title"></div>
          <div class="lh-snippet__node"></div>
          <button class="lh-snippet__toggle-expand">
            <span class="lh-snippet__btn-label-collapse lh-snippet__show-if-expanded"></span>
            <span class="lh-snippet__btn-label-expand lh-snippet__show-if-collapsed"></span>
          </button>
        </div>
      </template>
      <template id="tmpl-lh-snippet__content">
        <div class="lh-snippet__snippet">
          <div class="lh-snippet__snippet-inner"></div>
        </div>
      </template>
      <template id="tmpl-lh-snippet__line">
          <div class="lh-snippet__line">
            <div class="lh-snippet__line-number"></div>
            <div class="lh-snippet__line-icon"></div>
            <code></code>
          </div>
        </template>   
    </div>
  </template>
  
>>>>>>> b8ac2217
<|MERGE_RESOLUTION|>--- conflicted
+++ resolved
@@ -892,7 +892,6 @@
   </div>
 </template>
 
-<<<<<<< HEAD
 <template id="tmpl-lh-3p-filter">
   <style>
     .lh-3p-filter {
@@ -913,7 +912,6 @@
     </label>
   </div>
 </template>
-=======
 
 <!-- Lighthouse snippet component -->
 <template id="tmpl-lh-snippet">
@@ -923,7 +921,7 @@
             --snippet-highlight-light: #fbf1f2;
             --snippet-highlight-dark: #ffd6d8;
           }
-          
+
          .lh-snippet__header {
           position: relative;
           overflow: hidden;
@@ -974,7 +972,7 @@
           background: white;
           white-space: pre;
           display: flex;
-        }        
+        }
         .lh-snippet__line:not(.lh-snippet__line--message):first-child {
           padding-top: 4px;
         }
@@ -1048,8 +1046,6 @@
             <div class="lh-snippet__line-icon"></div>
             <code></code>
           </div>
-        </template>   
+        </template>
     </div>
   </template>
-  
->>>>>>> b8ac2217
