/**
 * @license
 * Copyright 2017 Google Inc. All Rights Reserved.
 *
 * Licensed under the Apache License, Version 2.0 (the "License");
 * you may not use this file except in compliance with the License.
 * You may obtain a copy of the License at
 *
 *      http://www.apache.org/licenses/LICENSE-2.0
 *
 * Unless required by applicable law or agreed to in writing, software
 * distributed under the License is distributed on an "AS-IS" BASIS,
 * WITHOUT WARRANTIES OR CONDITIONS OF ANY KIND, either express or implied.
 * See the License for the specific language governing permissions and
 * limitations under the License.
 */

.lh-vars {
  --text-font-family: Roboto, Helvetica, Arial, sans-serif;
  --monospace-font-family: 'Roboto Mono', 'Menlo', 'dejavu sans mono', 'Consolas', 'Lucida Console', monospace;
  --body-background-color: #fff;
  --body-font-size: 16px;
  --body-line-height: 24px;
  --subheader-font-size: 14px;
  --subheader-line-height: 20px;
  --subheader-color: hsl(206, 6%, 25%);
  --header-bg-color: #f1f3f4;
  --header-font-size: 20px;
  --header-line-height: 24px;
  --title-font-size: 24px;
  --title-line-height: 28px;
  --caption-font-size: 12px;
  --caption-line-height: 16px;
  --default-padding: 12px;
  --section-padding: 16px;
  --section-indent: 16px;
  --audit-group-indent: 16px;
  --audit-item-gap: 5px;
  --audit-indent: 16px;
  --text-indent: 8px;
  --expandable-indent: 20px;
  --secondary-text-color: #565656;
  /*--accent-color: #3879d9;*/
  --fail-color: hsl(1, 73%, 45%);
  --average-color: hsl(31, 100%, 45%); /* md orange 800 */
  --pass-color: hsl(139, 70%, 30%);
  --informative-color: #0c50c7;
  --medium-75-gray: #757575;
  --medium-50-gray: hsl(210, 17%, 98%);
  --medium-100-gray: hsl(200, 12%, 95%);
  --warning-color: #ffab00; /* md amber a700 */
  --report-border-color: #ccc;
  --report-secondary-border-color: #ebebeb;
  --metric-timeline-rule-color: #b3b3b3;
  --display-value-gray: hsl(216, 5%, 39%);
  --report-width: calc(60 * var(--body-font-size));
  --report-min-width: 400px;
  /* Edge doesn't support calc(var(calc())) */
  --report-width-half: calc(30 * var(--body-font-size));
  --report-header-height: 161px;
  --report-header-color: #202124;
  --navitem-font-size: var(--body-font-size);
  --navitem-line-height: var(--body-line-height);
  --navitem-hpadding: var(--body-font-size);
  --navitem-vpadding: calc(var(--navitem-line-height) / 2);
  --lh-score-highlight-bg: hsla(0, 0%, 90%, 0.2);
  --lh-score-icon-background-size: 24px;
  --lh-group-icon-background-size: var(--lh-score-icon-background-size);
  --lh-score-margin: 12px;
  --lh-table-header-bg: #f8f9fa;
  --lh-table-higlight-bg: hsla(0, 0%, 75%, 0.1);
  --lh-sparkline-height: 5px;
  --lh-sparkline-thin-height: 3px;
  --lh-filmstrip-thumbnail-width: 60px;
  --lh-score-icon-width: calc(var(--body-font-size) / 14 * 16);
  --lh-category-score-width: calc(5 * var(--body-font-size));
  --lh-audit-vpadding: 8px;
  --lh-audit-index-width: 18px;
  --lh-audit-hgap: 12px;
  --lh-audit-group-vpadding: 8px;
  --lh-section-vpadding: 12px;
  --chevron-size: 12px;
  --circle-size: calc(3 * var(--header-font-size));

<<<<<<< HEAD
  --audits-margin-bottom: 40px;
=======
  /* TODO(cjamcl) clean up unused variables. */
>>>>>>> 6f68c49d
  --color-black-100: #F5F5F5;
  --color-black-200: #E0E0E0;
  --color-black-400: #BDBDBD;
  --color-black-500: #9E9E9E;
  --color-black-600: #757575;
  --color-black-800: #424242;
  --color-black-900: #212121;
  --color-black: #000000;
  --color-green-700: #018642;
  --color-green: #0CCE6B;
  --color-orange-700: #D04900;
  --color-orange: #FFA400;
  --color-red-700: #EB0F00;
  --color-red: #FF4E42;
  --color-white: #FFFFFF;
  --header-padding: 20px 0 20px 0;
<<<<<<< HEAD
  --item-bg: var(--color-black-100);
  --item-padding: 10px 0px;
  --score-container-padding: 12px;
  --score-container-width: 160px;
  --score-number-fontsize-big: 42px;
  --score-number-fontsize: 34px;
  --score-size-big: 120px;
  --score-size: 96px;
=======
  --score-container-padding: 12px;
  --score-container-width: 160px;
  --score-number-font-size-big: 42px;
  --score-number-font-size: 34px;
  --circle-size-big: 120px;
  --circle-size: 96px;
>>>>>>> 6f68c49d
  --score-title-font-size-big: 28px;
  --score-title-font-size: 20px;
  --score-title-line-height-big: 36px;
  --score-title-line-height: 26px;
  --section-padding: 40px;
<<<<<<< HEAD
  --env-name-min-width: 220px;
=======
>>>>>>> 6f68c49d
  --topbar-padding: 0 8px;

  --pass-icon-url: url('data:image/svg+xml;utf8,<svg xmlns="http://www.w3.org/2000/svg" viewBox="0 0 48 48"><title>check</title><path fill="%23178239" d="M24 4C12.95 4 4 12.95 4 24c0 11.04 8.95 20 20 20 11.04 0 20-8.96 20-20 0-11.05-8.96-20-20-20zm-4 30L10 24l2.83-2.83L20 28.34l15.17-15.17L38 16 20 34z"/></svg>');
  --average-icon-url: url('data:image/svg+xml;utf8,<svg xmlns="http://www.w3.org/2000/svg" viewBox="0 0 48 48"><title>info</title><path fill="%23E67700" d="M24 4C12.95 4 4 12.95 4 24s8.95 20 20 20 20-8.95 20-20S35.05 4 24 4zm2 30h-4V22h4v12zm0-16h-4v-4h4v4z"/></svg>');
  --fail-icon-url: url('data:image/svg+xml;utf8,<svg xmlns="http://www.w3.org/2000/svg" viewBox="0 0 48 48"><title>warn</title><path fill="%23C7221F" d="M2 42h44L24 4 2 42zm24-6h-4v-4h4v4zm0-8h-4v-8h4v8z"/></svg>');

  --content-paste-icon-url: url('data:image/svg+xml;utf8,<svg xmlns="http://www.w3.org/2000/svg" width="24" height="24"><path fill="%235E6268" d="M19 2h-4.18C14.4.84 13.3 0 12 0c-1.3 0-2.4.84-2.82 2H5c-1.1 0-2 .9-2 2v16c0 1.1.9 2 2 2h14c1.1 0 2-.9 2-2V4c0-1.1-.9-2-2-2zm-7 0c.55 0 1 .45 1 1s-.45 1-1 1-1-.45-1-1 .45-1 1-1zm7 18H5V4h2v3h10V4h2v16z"/><path d="M0 0h24v24H0z" fill="none"/></svg>');
  --av-timer-icon-url: url('data:image/svg+xml;utf8,<svg xmlns="http://www.w3.org/2000/svg" width="24" height="24" fill="%235E6268"><path d="M0 0h24v24H0z" fill="none"/><path d="M15 1H9v2h6V1zm-4 13h2V8h-2v6zm8.03-6.61l1.42-1.42c-.43-.51-.9-.99-1.41-1.41l-1.42 1.42A8.962 8.962 0 0 0 12 4c-4.97 0-9 4.03-9 9s4.02 9 9 9a8.994 8.994 0 0 0 7.03-14.61zM12 20c-3.87 0-7-3.13-7-7s3.13-7 7-7 7 3.13 7 7-3.13 7-7 7z"/></svg>');
  --photo-filter-icon-url: url('data:image/svg+xml;utf8,<svg xmlns="http://www.w3.org/2000/svg" width="48" height="48"><path fill="none" d="M0 0h48v48H0V0z"/><path d="M38.04 20v18H10V10h18V6H10.04c-2.2 0-4 1.8-4 4v28c0 2.2 1.8 4 4 4h28c2.2 0 4-1.8 4-4V20h-4zM34 20l1.88-4.12L40 14l-4.12-1.88L34 8l-1.88 4.12L28 14l4.12 1.88zm-7.5 1.5L24 16l-2.5 5.5L16 24l5.5 2.5L24 32l2.5-5.5L32 24z" fill="%235E6268"/></svg>');
  --visibility-icon-url: url('data:image/svg+xml;utf8,<svg xmlns="http://www.w3.org/2000/svg" width="48" height="48"><path d="M0 0h48v48H0z" fill="none"/><path d="M24 9C14 9 5.46 15.22 2 24c3.46 8.78 12 15 22 15 10.01 0 18.54-6.22 22-15-3.46-8.78-11.99-15-22-15zm0 25c-5.52 0-10-4.48-10-10s4.48-10 10-10 10 4.48 10 10-4.48 10-10 10zm0-16c-3.31 0-6 2.69-6 6s2.69 6 6 6 6-2.69 6-6-2.69-6-6-6z" fill="%235E6268"/></svg>');
  --check-circle-icon-url: url('data:image/svg+xml;utf8,<svg xmlns="http://www.w3.org/2000/svg" width="48" height="48"><path d="M0 0h48v48H0z" fill="none"/><path d="M24 4C12.95 4 4 12.95 4 24c0 11.04 8.95 20 20 20 11.04 0 20-8.96 20-20 0-11.05-8.96-20-20-20zm-4 30L10 24l2.83-2.83L20 28.34l15.17-15.17L38 16 20 34z" fill="%235E6268"/></svg>');
  --check-icon-url: url('data:image/svg+xml;utf8,<svg xmlns="http://www.w3.org/2000/svg" width="48" height="48"><path d="M0 0h48v48H0z" fill="none"/><path d="M18 32.34L9.66 24l-2.83 2.83L18 38l24-24-2.83-2.83z"/></svg>');

  --warning-icon-url: url('data:image/svg+xml;utf8,<svg xmlns="http://www.w3.org/2000/svg" viewBox="0 0 48 48"><title>warn</title><path fill="%235E6268" d="M2 42h44L24 4 2 42zm24-6h-4v-4h4v4zm0-8h-4v-8h4v8z"/></svg>');
  --search-icon-url: url('data:image/svg+xml;utf8,<svg xmlns="http://www.w3.org/2000/svg" width="48" height="48"><path d="M31 28h-1.59l-.55-.55C30.82 25.18 32 22.23 32 19c0-7.18-5.82-13-13-13S6 11.82 6 19s5.82 13 13 13c3.23 0 6.18-1.18 8.45-3.13l.55.55V31l10 9.98L40.98 38 31 28zm-12 0a9 9 0 1 1 .001-18.001A9 9 0 0 1 19 28z" fill="%235E6268"/><path d="M0 0h48v48H0z" fill="none" /></svg>');
  --remove-circle-icon-url: url('data:image/svg+xml;utf8,<svg height="24" width="24" xmlns="http://www.w3.org/2000/svg"><path d="M0 0h24v24H0z" fill="none"/><path d="M7 11v2h10v-2H7zm5-9C6.48 2 2 6.48 2 12s4.48 10 10 10 10-4.48 10-10S17.52 2 12 2zm0 18c-4.41 0-8-3.59-8-8s3.59-8 8-8 8 3.59 8 8-3.59 8-8 8z" fill="%235E6268"/></svg>');

  --pwa-fast-reliable-gray-url: url('data:image/svg+xml;utf8,<svg xmlns="http://www.w3.org/2000/svg"><g fill="none" fill-rule="nonzero"><circle fill="%23DAE0E3" cx="12" cy="12" r="12"/><path d="M12.3 4l6.3 2.8V11c0 3.88-2.69 7.52-6.3 8.4C8.69 18.52 6 14.89 6 11V6.8L12.3 4zm-.56 12.88l3.3-5.79.04-.08c.05-.1.01-.29-.26-.29h-1.96l.56-3.92h-.56L9.6 12.52c0 .03.07-.12-.03.07-.11.2-.12.37.2.37h1.97l-.56 3.92h.56z" fill="%23FFF"/></g></svg>');
  --pwa-installable-gray-url: url('data:image/svg+xml;utf8,<svg xmlns="http://www.w3.org/2000/svg"><g fill="none" fill-rule="nonzero"><circle fill="%23DAE0E3" cx="12" cy="12" r="12"/><path d="M12 5a7 7 0 1 0 0 14 7 7 0 0 0 0-14zm3.5 7.7h-2.8v2.8h-1.4v-2.8H8.5v-1.4h2.8V8.5h1.4v2.8h2.8v1.4z" fill="%23FFF"/></g></svg>');
  --pwa-optimized-gray-url: url('data:image/svg+xml;utf8,<svg xmlns="http://www.w3.org/2000/svg"><g fill="none" fill-rule="evenodd"><rect fill="%23DAE0E3" width="24" height="24" rx="12"/><path fill="%23FFF" d="M12 15.07l3.6 2.18-.95-4.1 3.18-2.76-4.2-.36L12 6.17l-1.64 3.86-4.2.36 3.2 2.76-.96 4.1z"/><path d="M5 5h14v14H5z"/></g></svg>');

  --pwa-fast-reliable-color-url: url('data:image/svg+xml;utf8,<svg xmlns="http://www.w3.org/2000/svg"><g fill-rule="nonzero" fill="none"><circle fill="%23CCE3F6" cx="12" cy="12" r="12"/><path d="M12 4.3l6.3 2.8v4.2c0 3.88-2.69 7.52-6.3 8.4-3.61-.88-6.3-4.51-6.3-8.4V7.1L12 4.3zm-.56 12.88l3.3-5.79.04-.08c.05-.1.01-.29-.26-.29h-1.96l.56-3.92h-.56L9.3 12.82c0 .03.07-.12-.03.07-.11.2-.12.37.2.37h1.97l-.56 3.92h.56z" fill="%23304FFE"/></g></svg>');
  --pwa-installable-color-url: url('data:image/svg+xml;utf8,<svg xmlns="http://www.w3.org/2000/svg"><g fill-rule="nonzero" fill="none"><circle fill="%23D4ECD5" cx="12" cy="12" r="12"/><path d="M12 5a7 7 0 1 0 0 14 7 7 0 0 0 0-14zm3.5 7.7h-2.8v2.8h-1.4v-2.8H8.5v-1.4h2.8V8.5h1.4v2.8h2.8v1.4z" fill="%23009688"/></g></svg>');
  --pwa-optimized-color-url: url('data:image/svg+xml;utf8,<svg xmlns="http://www.w3.org/2000/svg"><g fill="none" fill-rule="evenodd"><rect fill="%23FCE4EC" width="24" height="24" rx="12"/><path d="M5 5h14v14H5z"/><path fill="%23EC3F7A" d="M12 15.07l3.6 2.18-.95-4.1 3.18-2.76-4.2-.36L12 6.17l-1.64 3.86-4.2.36 3.2 2.76-.96 4.1z"/></g></svg>');
}

@media only screen and (max-width: 480px) {
  .lh-vars {
<<<<<<< HEAD
    --audits-margin-bottom: 24px;
    --body-font-size: 14px;
    --header-padding: 16px 0 16px 0;
    --score-container-padding: 8px;
    --score-container-width: 112px;
    --score-number-fontsize-big: 34px;
    --score-number-fontsize: 26px;
    --score-size-big: 96px;
    --score-size: 72px;
=======
    --body-font-size: 14px;
    --body-line-height: 20px;
    --circle-size-big: 96px;
    --circle-size: 72px;
    --header-padding: 16px 0 16px 0;
    --score-container-padding: 8px;
    --score-container-width: 112px;
    --score-number-font-size-big: 34px;
    --score-number-font-size: 26px;
>>>>>>> 6f68c49d
    --score-title-font-size-big: 22px;
    --score-title-font-size: 14px;
    --score-title-line-height-big: 26px;
    --score-title-line-height: 20px;
    --section-padding: 24px;
<<<<<<< HEAD
    --env-name-min-width: 120px;
    --topbar-height: 32px;
  }

  .two-col.audits .audit {
    width: auto;
  }
  .two-col.audits .audit:nth-child(2n) {
    float: none;
  }
  .two-col.audits .audit:nth-child(2n+1) {
    float: none;
  }
  #audits-performance-metrics .audit:nth-child(6n+2) {
    border-top: none;
  }

  #screenshots {
    -webkit-column-count: 5;
    -webkit-column-gap: 12px;
  }
  #screenshots div:nth-child(2n) {
    display: none;
  }
  .audit .secondary {
    display: none;
  }
  /* #section-runtimesettings .items .item {
    display: block;
  } */
=======
    --topbar-height: 32px;
  }
>>>>>>> 6f68c49d
}

.lh-vars.lh-devtools {
  --text-font-family: '.SFNSDisplay-Regular', 'Helvetica Neue', 'Lucida Grande', sans-serif;
  --monospace-font-family: 'Menlo', 'dejavu sans mono', 'Consolas', 'Lucida Console', monospace;
  --body-font-size: 12px;
  --body-line-height: 20px;
  --subheader-font-size: 14px;
  --subheader-line-height: 18px;
  --header-font-size: 16px;
  --header-line-height: 20px;
  --title-font-size: 20px;
  --title-line-height: 24px;
  --caption-font-size: 11px;
  --caption-line-height: 14px;
  --default-padding: 12px;
  --section-padding: 12px;
  --section-indent: 8px;
  --audit-group-indent: 16px;
  --audit-indent: 16px;
  --expandable-indent: 16px;

  --lh-audit-vpadding: 4px;
  --lh-audit-hgap: 12px;
  --lh-audit-group-vpadding: 12px;
  --lh-section-vpadding: 8px;
}

@keyframes fadeIn {
  0% { opacity: 0;}
  100% { opacity: 0.6;}
}

.lh-root * {
  box-sizing: border-box;
}

.lh-root {
  font-family: var(--text-font-family);
  font-size: var(--body-font-size);
  margin: 0;
  line-height: var(--body-line-height);
  background: var(--body-background-color);
  scroll-behavior: smooth;
  color: var(--color-black-900);
}

.lh-root :focus {
    outline: -webkit-focus-ring-color auto 3px;
}
.lh-root summary:focus {
    outline: none;
    box-shadow: 0 0 0 1px hsl(217, 89%, 61%);
}

.lh-root [hidden] {
  display: none !important;
}

.lh-root details > summary {
  cursor: pointer;
}

.lh-container {
  word-break: break-word;
}

.lh-audit-group a,
.lh-category-header__description a {
  color: #0c50c7;
}

.lh-audit__description, .lh-audit__stackpack {
  --inner-audit-left-padding: calc(var(--text-indent) + var(--lh-audit-index-width) + 2 * var(--audit-item-gap));
  --inner-audit-right-padding: calc(var(--text-indent) + 2px);
  padding-left: var(--inner-audit-left-padding);
  padding-right: var(--inner-audit-right-padding);
  padding-top: 8px;
  padding-bottom: 8px;
}

.lh-details {
  font-size: var(--body-font-size);
  margin-top: var(--default-padding);
  margin-bottom: var(--default-padding);
  /* whatever the .lh-details side margins are */
  width: 100%;
}

.lh-details.flex .lh-code {
  max-width: 70%;
}

.lh-audit__stackpack {
  display: flex;
  align-items: center;
}

.lh-audit__stackpack__img {
  max-width: 50px;
  margin-right: var(--default-padding)
}

/* Report header */

.report-icon {
  opacity: 0.7;
}
.report-icon:hover {
  opacity: 1;
}
.report-icon[disabled] {
  opacity: 0.3;
  pointer-events: none;
}

.report-icon--share {
  background-image: url('data:image/svg+xml;utf8,<svg xmlns="http://www.w3.org/2000/svg" width="24" height="24" viewBox="0 0 24 24"><path fill="none" d="M0 0h24v24H0z"/><path d="M18 16.08c-.76 0-1.44.3-1.96.77L8.91 12.7c.05-.23.09-.46.09-.7s-.04-.47-.09-.7l7.05-4.11c.54.5 1.25.81 2.04.81 1.66 0 3-1.34 3-3s-1.34-3-3-3-3 1.34-3 3c0 .24.04.47.09.7L8.04 9.81C7.5 9.31 6.79 9 6 9c-1.66 0-3 1.34-3 3s1.34 3 3 3c.79 0 1.5-.31 2.04-.81l7.12 4.16c-.05.21-.08.43-.08.65 0 1.61 1.31 2.92 2.92 2.92 1.61 0 2.92-1.31 2.92-2.92s-1.31-2.92-2.92-2.92z"/></svg>');
}
.report-icon--print {
  background-image: url('data:image/svg+xml;utf8,<svg xmlns="http://www.w3.org/2000/svg" width="24" height="24" viewBox="0 0 24 24"><path d="M19 8H5c-1.66 0-3 1.34-3 3v6h4v4h12v-4h4v-6c0-1.66-1.34-3-3-3zm-3 11H8v-5h8v5zm3-7c-.55 0-1-.45-1-1s.45-1 1-1 1 .45 1 1-.45 1-1 1zm-1-9H6v4h12V3z"/><path fill="none" d="M0 0h24v24H0z"/></svg>');
}
.report-icon--copy {
  background-image: url('data:image/svg+xml;utf8,<svg height="24" viewBox="0 0 24 24" width="24" xmlns="http://www.w3.org/2000/svg"><path d="M0 0h24v24H0z" fill="none"/><path d="M16 1H4c-1.1 0-2 .9-2 2v14h2V3h12V1zm3 4H8c-1.1 0-2 .9-2 2v14c0 1.1.9 2 2 2h11c1.1 0 2-.9 2-2V7c0-1.1-.9-2-2-2zm0 16H8V7h11v14z"/></svg>');
}
.report-icon--open {
  background-image: url('data:image/svg+xml;utf8,<svg height="24" viewBox="0 0 24 24" width="24" xmlns="http://www.w3.org/2000/svg"><path d="M0 0h24v24H0z" fill="none"/><path d="M19 4H5c-1.11 0-2 .9-2 2v12c0 1.1.89 2 2 2h4v-2H5V8h14v10h-4v2h4c1.1 0 2-.9 2-2V6c0-1.1-.89-2-2-2zm-7 6l-4 4h3v6h2v-6h3l-4-4z"/></svg>');
}
.report-icon--download {
  background-image: url('data:image/svg+xml;utf8,<svg height="24" viewBox="0 0 24 24" width="24" xmlns="http://www.w3.org/2000/svg"><path d="M19 9h-4V3H9v6H5l7 7 7-7zM5 18v2h14v-2H5z"/><path d="M0 0h24v24H0z" fill="none"/></svg>');
}

/* Node */
.lh-node {
  display: block;
  font-family: var(--monospace-font-family);
  word-break: break-word;
  color: hsl(174, 100%, 27%);
}
.lh-node:hover {
    background: hsl(0, 0%, 98%);
    border-radius: 2px;
}

/* Score */

.lh-audit__score-icon {
  margin-left: var(--lh-score-margin);
  width: var(--lh-score-icon-width);
  height: var(--lh-score-icon-width);
  background: none no-repeat center center / contain;
}

.lh-audit--pass .lh-audit__display-text {
  color: var(--pass-color);
}
.lh-audit--pass .lh-audit__score-icon {
  background-image: var(--pass-icon-url);
}

.lh-audit--average .lh-audit__display-text {
  color: var(--average-color);
}
.lh-audit--average .lh-audit__score-icon {
  background-image: var(--average-icon-url);
}

.lh-audit--fail .lh-audit__display-text {
  color: var(--fail-color);
}
.lh-audit--fail .lh-audit__score-icon {
  background-image: var(--fail-icon-url);
}

.lh-audit--informative .lh-audit__display-text {
  color: var(--display-value-gray);
}

.lh-audit--informative .lh-audit__score-icon,
.lh-audit--manual .lh-audit__score-icon {
  visibility: hidden;
}
.lh-audit--error .lh-audit__score-icon {
  display: none;
}

.lh-category-header__description,
.lh-audit__description,
.lh-audit__stackpack {
  color: var(--secondary-text-color);
}
.lh-category-header__description  {
  font-size: var(--body-font-size);
  margin: 0px auto;
  max-width: 400px;
}


.lh-audit__index,
.lh-audit__title,
.lh-audit__display-text,
.lh-audit__score-icon,
.lh-load-opportunity__sparkline,
.lh-chevron-container {
  margin: 0 var(--audit-item-gap);
}
.lh-audit__index {
  margin-left: 0;
}
.lh-chevron-container {
  margin-right: 0;
}


.lh-audit__header .lh-audit__index {
  width: var(--lh-audit-index-width);
}

.lh-audit__title {
  flex: 1;
}

/* Expandable Details (Audit Groups, Audits) */
.lh-audit__header {
  display: flex;
  padding: var(--lh-audit-vpadding) var(--text-indent);
}

.lh-audit--load-opportunity .lh-audit__header {
  display: block;
}

.lh-audit__header:hover {
  background-color: #F8F9FA;
}

/* Hide the expandable arrow icon, three ways: via the CSS Counter Styles spec, for webkit/blink browsers, hiding the polyfilled icon */
/* https://github.com/javan/details-element-polyfill/blob/master/src/details-element-polyfill/polyfill.sass */
.lh-audit-group > summary,
.lh-expandable-details > summary {
  list-style-type: none;
}
.lh-audit-group > summary::-webkit-details-marker,
.lh-expandable-details > summary::-webkit-details-marker {
  display: none;
}
.lh-audit-group > summary:before,
.lh-expandable-details > summary:before {
  display: none;
}


/* Perf Metric */

.lh-columns {
  display: flex;
  width: 100%;
}
@media screen and (max-width: 640px) {
  .lh-columns {
    flex-wrap: wrap;

  }
}

.lh-column {
  flex: 1;
}
.lh-column:first-of-type {
  margin-right: 24px;
}

@media screen and (max-width: 800px) {
  .lh-column:first-of-type {
    margin-right: 8px;
  }
}
@media screen and (max-width: 640px) {
  .lh-column {
    flex-basis: 100%;
  }
  .lh-column:first-of-type {
    margin-right: 0px;
  }
}


.lh-metric {
  border-bottom: 1px solid var(--report-secondary-border-color);
}

.lh-metric__innerwrap {
  display: flex;
  justify-content: space-between;
  padding: 8px var(--text-indent);
}

.lh-metric__details {
  order: -1;
}

.lh-metric__title {
  font-size: var(--body-font-size);
  line-height: var(--body-line-height);
  display: flex;
  white-space: nowrap;
}

.lh-metric__name {
  flex: 1;
}

.lh-metrics__disclaimer {
  color: var(--medium-75-gray);
  text-align: right;
  margin: var(--lh-section-vpadding) 0;
  padding: 0 var(--text-indent);
}

.lh-metric__description {
  color: var(--secondary-text-color);
}

.lh-metric__value {
  white-space: nowrap; /* No wrapping between metric value and the icon */
}


.lh-metric .lh-metric__value::after {
  content: '';
  width: var(--lh-score-icon-width);
  height: var(--lh-score-icon-width);
  background-size: contain;
  display: inline-block;
  vertical-align: text-bottom;
  margin-left: calc(var(--body-font-size) / 2);
}

.lh-metric--pass .lh-metric__value {
  color: var(--pass-color);
}
.lh-metric--pass .lh-metric__value::after {
  background: var(--pass-icon-url) no-repeat 50% 50%;
}


.lh-metric--average .lh-metric__value {
  color: var(--average-color);
  padding-left: 16px;
}
.lh-metric--average .lh-metric__value::after {
  background: var(--average-icon-url) no-repeat 50% 50%;
}


.lh-metric--fail .lh-metric__value {
  color: var(--fail-color);
}
.lh-metric--fail .lh-metric__value::after {
  background: var(--fail-icon-url) no-repeat 50% 50%;
}

.lh-metric--error .lh-metric__value,
.lh-metric--error .lh-metric__description {
  color: var(--fail-color);
}

/* Hide icon if there was an error */
.lh-metric--error .lh-metric__value::after {
  display: none;
}

/* Perf load opportunity */

.lh-load-opportunity__cols {
  display: flex;
  align-items: flex-start;
}

.lh-load-opportunity__header .lh-load-opportunity__col {
  background-color: var(--medium-50-gray);
  color: var(--medium-75-gray);
  text-align: center;
  display: unset;
  line-height: calc(2.3 * var(--body-font-size));
}

.lh-load-opportunity__col {
  display: flex;
  justify-content: space-between;
}

.lh-load-opportunity__col--one {
  flex: 5;
  margin-right: 2px;
}
.lh-load-opportunity__col--two {
  flex: 4;
}

.lh-audit--load-opportunity .lh-audit__display-text {
  text-align: right;
  flex: 0 0 calc(3 * var(--body-font-size));
}


/* Sparkline */

.lh-load-opportunity__sparkline {
  flex: 1;
  margin-top: calc((var(--body-line-height) - var(--lh-sparkline-height)) / 2);
}

.lh-sparkline {
  height: var(--lh-sparkline-height);
  width: 100%;
}

.lh-sparkline__bar {
  height: 100%;
  float: right;
}

.lh-audit--pass .lh-sparkline__bar {
  background: var(--pass-color);
}

.lh-audit--average .lh-sparkline__bar {
  background: var(--average-color);
}

.lh-audit--fail .lh-sparkline__bar {
  background: var(--fail-color);
}



/* Filmstrip */

.lh-filmstrip-container {
  padding: 0 var(--expandable-indent);
  /* smaller gap between metrics and filmstrip */
  margin: -8px auto 0 auto;
}

.lh-filmstrip {
  display: flex;
  flex-direction: row;
  justify-content: space-between;
  padding-bottom: var(--default-padding);
}

.lh-filmstrip__frame {
  text-align: right;
  position: relative;
}

.lh-filmstrip__thumbnail {
  border: 1px solid var(--report-secondary-border-color);
  max-height: 100px;
  max-width: 60px;
}

@media screen and (max-width: 750px) {
  .lh-filmstrip {
    flex-wrap: wrap;
    justify-content: left;
  }
  .lh-filmstrip__frame {
    margin: calc(var(--default-padding) / 3);
  }
}

/* Audit */

.lh-audit {
  border-bottom: 1px solid var(--report-secondary-border-color);
}

.lh-audit--error .lh-audit__display-text {
  color: var(--fail-color);
}

/* Audit Group */

.lh-audit-group {
  margin: var(--lh-audit-group-vpadding) 0;
}

.lh-audit-group__header {
  font-size: var(--subheader-font-size);
  line-height: var(--subheader-line-height);
  color: var(--subheader-color);
  flex: 1;
  font-weight: bold;
}

.lh-audit-group__header::before {
  /* By default, groups don't get an icon */
  content: none;
  width: calc(var(--subheader-font-size) / 14 * 24);
  height: calc(var(--subheader-font-size) / 14 * 24);
  margin-right: calc(var(--subheader-font-size) / 2);
  background: var(--medium-100-gray) none no-repeat center / 16px;
  display: inline-block;
  border-radius: 50%;
  vertical-align: middle;
}

.lh-clump--warning > summary .lh-audit-group__header::before {
  content: '';
  background-image: var(--warning-icon-url);
}
.lh-clump--manual > summary .lh-audit-group__header::before {
  content: '';
  background-image: var(--search-icon-url);
}
.lh-clump--passed > summary .lh-audit-group__header::before {
  content: '';
  background-image: var(--check-icon-url);
}
.lh-clump--notapplicable > summary .lh-audit-group__header::before {
  content: '';
  background-image: var(--remove-circle-icon-url);
}

.lh-audit-group--diagnostics .lh-audit-group__header::before {
  content: '';
  background-image: var(--content-paste-icon-url);
}
.lh-audit-group--load-opportunities .lh-audit-group__header::before {
  content: '';
  background-image: var(--photo-filter-icon-url);
}
.lh-audit-group--metrics .lh-audit-group__header::before {
  content: '';
  background-image: var(--av-timer-icon-url);
}

.lh-audit-group--pwa-fast-reliable .lh-audit-group__header::before {
  content: '';
  background-image: var(--pwa-fast-reliable-gray-url);
  background-size: var(--lh-group-icon-background-size);
}
.lh-audit-group--pwa-installable .lh-audit-group__header::before {
  content: '';
  background-image: var(--pwa-installable-gray-url);
  background-size: var(--lh-group-icon-background-size);
}
.lh-audit-group--pwa-optimized .lh-audit-group__header::before {
  content: '';
  background-image: var(--pwa-optimized-gray-url);
  background-size: var(--lh-group-icon-background-size);
}
.lh-audit-group--pwa-fast-reliable.lh-badged .lh-audit-group__header::before {
  background-image: var(--pwa-fast-reliable-color-url);
}
.lh-audit-group--pwa-installable.lh-badged .lh-audit-group__header::before {
  background-image: var(--pwa-installable-color-url);
}
.lh-audit-group--pwa-optimized.lh-badged .lh-audit-group__header::before {
  background-image: var(--pwa-optimized-color-url);
}

/* Removing too much whitespace */
.lh-audit-group--metrics {
  margin-top: calc(var(--circle-size)/2 * -1);
  border-bottom: none;
}
.lh-audit-group--metrics .lh-audit-group__summary {
  margin-top: 0;
  margin-bottom: 0;
}

.lh-audit-group__summary {
  display: flex;
  justify-content: space-between;
  padding-right: var(--text-indent);
  margin-top: calc(var(--section-padding) * 1.5);
  margin-bottom: var(--section-padding);
}

.lh-audit-group__itemcount {
  color: var(--display-value-gray);
  margin: 3px 10px 0;
}
.lh-audit-group__summary .lh-chevron {
  margin-top: calc((var(--body-line-height) - 5px) / 2);
}

.lh-audit-group__description {
  font-size: var(--body-font-size);
  color: var(--medium-75-gray);
  margin: 0 0 var(--lh-audit-group-vpadding);
}

.lh-clump > .lh-audit-group__description,
.lh-audit-group--diagnostics .lh-audit-group__description,
.lh-audit-group--load-opportunities .lh-audit-group__description,
.lh-audit-group--metrics .lh-audit-group__description,
.lh-audit-group--pwa-fast-reliable .lh-audit-group__description,
.lh-audit-group--pwa-installable .lh-audit-group__description,
.lh-audit-group--pwa-optimized .lh-audit-group__description {
  margin-top: var(--lh-audit-group-vpadding);
}

.lh-audit-explanation {
  margin: var(--lh-audit-vpadding) 0 calc(var(--lh-audit-vpadding) / 2);
  line-height: var(--caption-line-height);
}

.lh-audit--fail .lh-audit-explanation {
  color: var(--fail-color);
}

/* Report */

.lh-header-sticky {
  /** TODO: Redesigned report has a small sticky header.
  For now, disable the current sticky behavior. */
  /* position: -webkit-sticky;
  position: sticky; */
  top: 0;
  width: 100%;
  min-width: var(--report-min-width);
  z-index: 2;
  will-change: transform;
}
.lh-header-plain {
  margin-top: var(--section-padding);
}

.lh-list > div:not(:last-child) {
  padding-bottom: 20px;
}

.lh-header-container {
  display: block;
  margin: 0 auto;
  position: relative;
  word-wrap: break-word;
}

.lh-report {
  background-color: #fff;
  min-width: var(--report-min-width);
}

.lh-exception {
  font-size: large;
}

.lh-code {
  white-space: normal;
  margin-top: 0;
  font-size: 85%;
  word-break: break-word;
}

.lh-warnings {
  --item-margin: calc(var(--body-line-height) / 6);
  border: 1px solid var(--average-color);
  border-radius: 4px;
  margin: var(--lh-audit-vpadding) 0;
  padding: calc(var(--lh-audit-vpadding) / 2) var(--lh-audit-vpadding);
}

.lh-warnings--toplevel {
  --item-margin: calc(var(--header-line-height) / 4);
  color: var(--secondary-text-color);
  margin: var(--section-padding);
  padding: var(--section-padding);
}
.lh-warnings ul {
  padding-left: calc(var(--section-padding) * 2);
  margin: 0;
}
.lh-warnings li {
  margin: var(--item-margin) 0;
}
.lh-warnings li:last-of-type {
  margin-bottom: 0;
}

.lh-scores-header {
  display: flex;
  flex-wrap: wrap;
  justify-content: center;
  padding: var(--section-indent) calc(var(--section-indent) / 2) calc(var(--section-indent) * 2);
}
.lh-scores-header__solo {
  padding: 0;
  border: 0;
}

.lh-scores-header .lh-gauge__wrapper,
.lh-scores-header .lh-gauge--pwa__wrapper {
  width: var(--score-container-width);
}

.lh-scores-header .lh-gauge--pwa__wrapper {
  /* Can remove when this bug is resolved: https://bugs.chromium.org/p/chromium/issues/detail?id=942097 */
  will-change: transform;
}

.lh-scorescale {
  display: inline-flex;
  margin: 12px auto 0 auto;
  border: 1px solid var(--color-black-200);
  border-radius: 20px;
  color: var(--medium-75-gray);
  padding: 8px 8px;
}

.lh-scorescale-range {
  margin: 0 12px;
<<<<<<< HEAD
  font-family: 'Roboto Mono', monospace;
=======
  font-family: var(--monospace-font-family);
>>>>>>> 6f68c49d
  white-space: nowrap;
}

.lh-scorescale-range::before {
  content: '';
  width: var(--body-font-size);
  height: calc(var(--body-font-size) * .50);
  border-radius: 10px;
  display: inline-block;
  margin: 0 5px;
}

.lh-scorescale-range--pass::before {
  background-color: var(--color-green);
}

.lh-scorescale-range--average::before {
  background-color: var(--color-orange);
}

.lh-scorescale-range--fail::before {
  background-color: var(--color-red);
}

/* Hide category score gauages if it's a single category report */
.lh-header--solo-category .lh-scores-wrapper {
  display: none;
}


.lh-categories {
  width: 100%;
  overflow: hidden;
}

.lh-category {
  padding: var(--section-padding);
  max-width: var(--report-width);
  margin: 0 auto;
}

.lh-category-wrapper {
  border-bottom: 1px solid var(--color-black-200);
}

.lh-category-wrapper:first-of-type {
  border-top: 1px solid var(--color-black-200);
}

/* section hash link jump should preserve fixed header
   https://css-tricks.com/hash-tag-links-padding/
*/
.lh-category > .lh-permalink {
  margin-top: calc((var(--report-header-height) + var(--default-padding)) * -1);
  padding-bottom: calc(var(--report-header-height) + var(--default-padding));
  display: block;
  visibility: hidden;
}

.lh-category-header {
  font-size: var(--header-font-size);
  min-height: var(--circle-size);
  margin-bottom: var(--lh-section-vpadding);
}

.lh-category-header .lh-score__gauge {
  max-width: 400px;
  width: auto;
  margin: 0px auto;
}

.lh-category-header .lh-audit__title {
  font-size: var(--header-font-size);
  line-height: var(--header-line-height);
}

#lh-log {
  position: fixed;
  background-color: #323232;
  color: #fff;
  min-height: 48px;
  min-width: 288px;
  padding: 16px 24px;
  box-shadow: 0 2px 5px 0 rgba(0, 0, 0, 0.26);
  border-radius: 2px;
  margin: 12px;
  font-size: 14px;
  cursor: default;
  transition: transform 0.3s, opacity 0.3s;
  transform: translateY(100px);
  opacity: 0;
  -webkit-font-smoothing: antialiased;
  bottom: 0;
  left: 0;
  z-index: 3;
}

#lh-log.show {
  opacity: 1;
  transform: translateY(0);
}

/* 964 fits the min-width of the filmstrip */
@media screen and (max-width: 964px) {
  .lh-report {
    margin-left: 0;
    width: 100%;
  }
}

@media print {
  body {
    -webkit-print-color-adjust: exact; /* print background colors */
  }
  .lh-container {
    display: block;
  }
  .lh-report {
    margin-left: 0;
    padding-top: 0;
  }
  .lh-categories {
    margin-top: 0;
  }
}

.lh-table {
  --image-preview-size: 24px;
  border-collapse: collapse;
}

.lh-table thead {
  background: var(--lh-table-header-bg);
}
.lh-table thead th {
  color: var(--medium-75-gray);
  font-weight: normal;
  word-wrap: normal;
}

.lh-table tbody tr:nth-child(even) {
  background-color: var(--lh-table-higlight-bg);
}

.lh-table th,
.lh-table td {
  padding: 8px 6px;
}

/* Looks unnecessary, but mostly for keeping the <th>s left-aligned */
.lh-table-column--text,
.lh-table-column--url,
/* .lh-table-column--thumbnail, */
/* .lh-table-column--empty,*/
.lh-table-column--code,
.lh-table-column--node {
  text-align: left;
}

.lh-table-column--bytes,
.lh-table-column--timespanMs,
.lh-table-column--ms,
.lh-table-column--numeric {
  text-align: right;
}


.lh-table-column--thumbnail {
  width: calc(var(--image-preview-size) * 2);
}

.lh-table-column--url {
  min-width: 250px;
  white-space: nowrap;
}

/* Keep columns narrow if they follow the URL column */
/* 12% was determined to be a decent narrow width, but wide enough for column headings */
.lh-table-column--url + th.lh-table-column--bytes,
.lh-table-column--url + .lh-table-column--bytes + th.lh-table-column--bytes,
.lh-table-column--url + .lh-table-column--ms,
.lh-table-column--url + .lh-table-column--ms + th.lh-table-column--bytes,
.lh-table-column--url + .lh-table-column--bytes + th.lh-table-column--timespanMs {
  width: 12%;
}

.lh-text__url {
  overflow: hidden;
  text-overflow: ellipsis;
}

.lh-text__url:hover {
  text-decoration: underline dotted #999;
  text-decoration-skip-ink: auto;
}

.lh-text__url > .lh-text, .lh-text__url-host {
  display: inline-block;
}

.lh-text__url-host {
  margin-left: calc(var(--body-font-size) / 2);
  opacity: 0.6;
  font-size: 90%
}

.lh-thumbnail {
  height: var(--image-preview-size);
  width: var(--image-preview-size);
  object-fit: contain;
}

/* Chevron
   https://codepen.io/paulirish/pen/LmzEmK
 */
.lh-chevron {
  --chevron-angle: 42deg;
  /* Edge doesn't support transform: rotate(calc(...)), so we define it here */
  --chevron-angle-right: -42deg;
  width: var(--chevron-size);
  height: var(--chevron-size);
  margin-top: calc((var(--body-line-height) - 12px) / 2);
}

.lh-chevron__lines {
  transition: transform 0.4s;
  transform: translateY(var(--body-line-height));
}
.lh-chevron__line {
 stroke: var(--display-value-gray);
 stroke-width: var(--chevron-size);
 stroke-linecap: square;
 transform-origin: 50%;
 transform: rotate(var(--chevron-angle));
 transition: transform 300ms, stroke 300ms;
}

.lh-audit-group > summary > .lh-audit-group__summary > .lh-chevron .lh-chevron__line-right,
.lh-audit-group[open] > summary > .lh-audit-group__summary > .lh-chevron .lh-chevron__line-left,
.lh-audit > .lh-expandable-details .lh-chevron__line-right,
.lh-audit > .lh-expandable-details[open] .lh-chevron__line-left {
 transform: rotate(var(--chevron-angle-right));
}

.lh-audit-group[open] > summary > .lh-audit-group__summary > .lh-chevron .lh-chevron__line-right,
.lh-audit > .lh-expandable-details[open] .lh-chevron__line-right {
  transform: rotate(var(--chevron-angle));
}

.lh-audit-group[open] > summary > .lh-audit-group__summary > .lh-chevron .lh-chevron__lines,
.lh-audit > .lh-expandable-details[open] .lh-chevron__lines {
 transform: translateY(calc(var(--chevron-size) * -1));
}



/* Tooltip */
.tooltip-boundary {
  position: relative;
}

.tooltip {
  position: absolute;
  display: none; /* Don't retain these layers when not needed */
  opacity: 0;
  background: #ffffff;
  min-width: 246px;
  max-width: 275px;
  padding: 15px;
  border-radius: 5px;
  text-align: initial;
}
/* shrink tooltips to not be cutoff on left edge of narrow viewports
   45vw is chosen to be ~= width of the left column of metrics
*/
@media screen and (max-width: 535px) {
  .tooltip {
    min-width: 45vw;
    padding: 3vw;
  }
}

.tooltip-boundary:hover {
  background-color: #F8F9FA;
}

.tooltip-boundary:hover .tooltip {
  display: block;
  animation: fadeInTooltip 250ms;
  animation-fill-mode: forwards;
  animation-delay: 850ms;
  bottom: 100%;
  z-index: 1;
  will-change: opacity;
  right: 0;
  pointer-events: none;
}

.tooltip::before {
  content: "";
  border: solid transparent;
  border-bottom-color: #fff;
  border-width: 10px;
  position: absolute;
  bottom: -20px;
  right: 6px;
  transform: rotate(180deg);
  pointer-events: none;
}

@keyframes fadeInTooltip {
  0% { opacity: 0; }
  75% { opacity: 1; }
  100% { opacity: 1;  filter: drop-shadow(1px 0px 1px #aaa) drop-shadow(0px 2px 4px hsla(206, 6%, 25%, 0.15)); pointer-events: auto; }
}<|MERGE_RESOLUTION|>--- conflicted
+++ resolved
@@ -82,11 +82,10 @@
   --chevron-size: 12px;
   --circle-size: calc(3 * var(--header-font-size));
 
-<<<<<<< HEAD
+  /* TODO(cjamcl) clean up unused variables. */
   --audits-margin-bottom: 40px;
-=======
-  /* TODO(cjamcl) clean up unused variables. */
->>>>>>> 6f68c49d
+  --circle-size-big: 120px;
+  --circle-size: 96px;
   --color-black-100: #F5F5F5;
   --color-black-200: #E0E0E0;
   --color-black-400: #BDBDBD;
@@ -102,33 +101,17 @@
   --color-red-700: #EB0F00;
   --color-red: #FF4E42;
   --color-white: #FFFFFF;
+  --env-name-min-width: 220px;
   --header-padding: 20px 0 20px 0;
-<<<<<<< HEAD
-  --item-bg: var(--color-black-100);
-  --item-padding: 10px 0px;
-  --score-container-padding: 12px;
-  --score-container-width: 160px;
-  --score-number-fontsize-big: 42px;
-  --score-number-fontsize: 34px;
-  --score-size-big: 120px;
-  --score-size: 96px;
-=======
   --score-container-padding: 12px;
   --score-container-width: 160px;
   --score-number-font-size-big: 42px;
   --score-number-font-size: 34px;
-  --circle-size-big: 120px;
-  --circle-size: 96px;
->>>>>>> 6f68c49d
   --score-title-font-size-big: 28px;
   --score-title-font-size: 20px;
   --score-title-line-height-big: 36px;
   --score-title-line-height: 26px;
   --section-padding: 40px;
-<<<<<<< HEAD
-  --env-name-min-width: 220px;
-=======
->>>>>>> 6f68c49d
   --topbar-padding: 0 8px;
 
   --pass-icon-url: url('data:image/svg+xml;utf8,<svg xmlns="http://www.w3.org/2000/svg" viewBox="0 0 48 48"><title>check</title><path fill="%23178239" d="M24 4C12.95 4 4 12.95 4 24c0 11.04 8.95 20 20 20 11.04 0 20-8.96 20-20 0-11.05-8.96-20-20-20zm-4 30L10 24l2.83-2.83L20 28.34l15.17-15.17L38 16 20 34z"/></svg>');
@@ -157,67 +140,24 @@
 
 @media only screen and (max-width: 480px) {
   .lh-vars {
-<<<<<<< HEAD
-    --audits-margin-bottom: 24px;
-    --body-font-size: 14px;
-    --header-padding: 16px 0 16px 0;
-    --score-container-padding: 8px;
-    --score-container-width: 112px;
-    --score-number-fontsize-big: 34px;
-    --score-number-fontsize: 26px;
-    --score-size-big: 96px;
-    --score-size: 72px;
-=======
+    --audits-margin-bottom: 20px;
     --body-font-size: 14px;
     --body-line-height: 20px;
     --circle-size-big: 96px;
     --circle-size: 72px;
+    --env-name-min-width: 120px;
     --header-padding: 16px 0 16px 0;
     --score-container-padding: 8px;
     --score-container-width: 112px;
     --score-number-font-size-big: 34px;
     --score-number-font-size: 26px;
->>>>>>> 6f68c49d
     --score-title-font-size-big: 22px;
     --score-title-font-size: 14px;
     --score-title-line-height-big: 26px;
     --score-title-line-height: 20px;
     --section-padding: 24px;
-<<<<<<< HEAD
-    --env-name-min-width: 120px;
     --topbar-height: 32px;
   }
-
-  .two-col.audits .audit {
-    width: auto;
-  }
-  .two-col.audits .audit:nth-child(2n) {
-    float: none;
-  }
-  .two-col.audits .audit:nth-child(2n+1) {
-    float: none;
-  }
-  #audits-performance-metrics .audit:nth-child(6n+2) {
-    border-top: none;
-  }
-
-  #screenshots {
-    -webkit-column-count: 5;
-    -webkit-column-gap: 12px;
-  }
-  #screenshots div:nth-child(2n) {
-    display: none;
-  }
-  .audit .secondary {
-    display: none;
-  }
-  /* #section-runtimesettings .items .item {
-    display: block;
-  } */
-=======
-    --topbar-height: 32px;
-  }
->>>>>>> 6f68c49d
 }
 
 .lh-vars.lh-devtools {
@@ -934,11 +874,7 @@
 
 .lh-scorescale-range {
   margin: 0 12px;
-<<<<<<< HEAD
-  font-family: 'Roboto Mono', monospace;
-=======
   font-family: var(--monospace-font-family);
->>>>>>> 6f68c49d
   white-space: nowrap;
 }
 
