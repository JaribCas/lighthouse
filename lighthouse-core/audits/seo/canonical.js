--- conflicted
+++ resolved
@@ -35,30 +35,6 @@
 
 const str_ = i18n.createMessageInstanceIdFn(__filename, UIStrings);
 
-<<<<<<< HEAD
-=======
-/**
- * Returns a primary domain for provided URL (e.g. http://www.example.com -> example.com).
- * Note that it does not take second-level domains into account (.co.uk).
- * @param {URL} url
- * @returns {string}
- */
-function getPrimaryDomain(url) {
-  return url.hostname
-    .split('.')
-    .slice(-2)
-    .join('.');
-}
-
-/**
- * @typedef CanonicalURLData
- * @property {Set<string>} uniqueCanonicalURLs
- * @property {Set<string>} hreflangURLs
- * @property {LH.Artifacts.LinkElement|undefined} invalidCanonicalLink
- * @property {LH.Artifacts.LinkElement|undefined} relativeCanonicallink
- */
-
->>>>>>> b8ac2217
 class Canonical extends Audit {
   /**
    * @return {LH.Audit.Meta}
@@ -176,7 +152,7 @@
 
     // bing and yahoo don't allow canonical URLs pointing to different domains, it's also
     // a common mistake to publish a page with canonical pointing to e.g. a test domain or localhost
-    if (getPrimaryDomain(canonicalURL) !== getPrimaryDomain(baseURL)) {
+    if (!URL.rootDomainsMatch(canonicalURL, baseURL)) {
       return {
         rawValue: false,
         explanation: str_(UIStrings.explanationDifferentDomain, {url: canonicalURL}),
@@ -204,101 +180,6 @@
   static async audit(artifacts, context) {
     const devtoolsLog = artifacts.devtoolsLogs[Audit.DEFAULT_PASS];
 
-<<<<<<< HEAD
-    return MainResource.request({devtoolsLog, URL: artifacts.URL}, context)
-      .then(mainResource => {
-        const baseURL = new URL(mainResource.url);
-        /** @type {Array<string>} */
-        let canonicals = [];
-        /** @type {Array<string>} */
-        let hreflangs = [];
-
-        mainResource.responseHeaders && mainResource.responseHeaders
-          .filter(h => h.name.toLowerCase() === LINK_HEADER)
-          .forEach(h => {
-            canonicals = canonicals.concat(getCanonicalLinksFromHeader(h.value));
-            hreflangs = hreflangs.concat(getHreflangsFromHeader(h.value));
-          });
-
-        for (const canonical of artifacts.Canonical) {
-          if (canonical !== null) {
-            canonicals.push(canonical);
-          }
-        }
-        // we should only fail if there are multiple conflicting URLs
-        // see: https://github.com/GoogleChrome/lighthouse/issues/3178#issuecomment-381181762
-        canonicals = Array.from(new Set(canonicals));
-
-        artifacts.Hreflang.forEach(({href}) => hreflangs.push(href));
-
-        hreflangs = hreflangs
-          .filter(href => isValidRelativeOrAbsoluteURL(href))
-          .map(href => (new URL(href, baseURL)).href); // normalize URLs
-
-        if (canonicals.length === 0) {
-          return {
-            rawValue: true,
-            notApplicable: true,
-          };
-        }
-
-        if (canonicals.length > 1) {
-          return {
-            rawValue: false,
-            explanation: `Multiple conflicting URLs (${canonicals.join(', ')})`,
-          };
-        }
-
-        const canonical = canonicals[0];
-
-        if (!isValidRelativeOrAbsoluteURL(canonical)) {
-          return {
-            rawValue: false,
-            explanation: `Invalid URL (${canonical})`,
-          };
-        }
-
-        if (!URL.isValid(canonical)) {
-          return {
-            rawValue: false,
-            explanation: `Relative URL (${canonical})`,
-          };
-        }
-
-        const canonicalURL = new URL(canonical);
-
-        // cross-language or cross-country canonicals are a common issue
-        if (hreflangs.includes(baseURL.href) && hreflangs.includes(canonicalURL.href) &&
-          baseURL.href !== canonicalURL.href) {
-          return {
-            rawValue: false,
-            explanation: `Points to another hreflang location (${baseURL.href})`,
-          };
-        }
-
-        // bing and yahoo don't allow canonical URLs pointing to different domains, it's also
-        // a common mistake to publish a page with canonical pointing to e.g. a test domain or localhost
-        if (!URL.rootDomainsMatch(canonicalURL.href, baseURL.href)) {
-          return {
-            rawValue: false,
-            explanation: `Points to a different domain (${canonicalURL})`,
-          };
-        }
-
-        // another common mistake is to have canonical pointing from all pages of the website to its root
-        if (canonicalURL.origin === baseURL.origin &&
-          canonicalURL.pathname === '/' && baseURL.pathname !== '/') {
-          return {
-            rawValue: false,
-            explanation: 'Points to a root of the same origin',
-          };
-        }
-
-        return {
-          rawValue: true,
-        };
-      });
-=======
     const mainResource = await MainResource.request({devtoolsLog, URL: artifacts.URL}, context);
     const baseURL = new URL(mainResource.url);
     const canonicalURLData = Canonical.collectCanonicalURLs(artifacts.LinkElements);
@@ -320,7 +201,6 @@
     return {
       rawValue: true,
     };
->>>>>>> b8ac2217
   }
 }
 
