/**
 * @license Copyright 2019 Google Inc. All Rights Reserved.
 * Licensed under the Apache License, Version 2.0 (the "License"); you may not use this file except in compliance with the License. You may obtain a copy of the License at http://www.apache.org/licenses/LICENSE-2.0
 * Unless required by applicable law or agreed to in writing, software distributed under the License is distributed on an "AS IS" BASIS, WITHOUT WARRANTIES OR CONDITIONS OF ANY KIND, either express or implied. See the License for the specific language governing permissions and limitations under the License.
 */
'use strict';

<<<<<<< HEAD
const stackPacks = require('../../stack-packs/index.js');
=======
const stackPacks = require('@lighthouse/stack-packs');
const log = require('lighthouse-logger');
>>>>>>> ca650db2

/**
 * Pairs consisting of a stack pack's ID and the set of stacks needed to be
 * detected in a page to display that pack's advice.
 * @type {Array<{packId: string, requiredStacks: Array<string>}>}
 */
const stackPacksToInclude = [{
  packId: 'wordpress',
  requiredStacks: ['js:wordpress'],
}];

/**
 * Returns all packs that match the stacks found in the page.
 * @param {LH.Artifacts['Stacks']} pageStacks
 * @return {Array<LH.Result.StackPack>}
 */
function getStackPacks(pageStacks) {
  /** @type {Array<LH.Result.StackPack>} */
  const packs = [];

  for (const pageStack of pageStacks) {
    const stackPackToIncl = stackPacksToInclude.find(stackPackToIncl =>
      stackPackToIncl.requiredStacks.includes(`${pageStack.detector}:${pageStack.id}`));
    if (!stackPackToIncl) {
      continue;
    }

    // Grab the full pack definition
    const matchedPack = stackPacks.find(pack => pack.id === stackPackToIncl.packId);
    if (!matchedPack) {
      log.warn('StackPacks',
        `'${stackPackToIncl.packId}' stack pack was matched but is not found in stack-packs lib`);
      continue;
    }

    packs.push({
      id: matchedPack.id,
      title: matchedPack.title,
      iconDataURL: matchedPack.iconDataURL,
      descriptions: matchedPack.descriptions,
    });
  }

  return packs;
}

module.exports = {
  getStackPacks,
};<|MERGE_RESOLUTION|>--- conflicted
+++ resolved
@@ -5,12 +5,8 @@
  */
 'use strict';
 
-<<<<<<< HEAD
 const stackPacks = require('../../stack-packs/index.js');
-=======
-const stackPacks = require('@lighthouse/stack-packs');
 const log = require('lighthouse-logger');
->>>>>>> ca650db2
 
 /**
  * Pairs consisting of a stack pack's ID and the set of stacks needed to be
